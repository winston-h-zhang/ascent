--- conflicted
+++ resolved
@@ -1,8 +1,4 @@
 [workspace]
 members = ["ascent", "ascent_base", "ascent_macro"] 
-<<<<<<< HEAD
 exclude = ["ascent_tests", "wasm-tests", "byods"]
-=======
-exclude = ["ascent_tests", "wasm-tests"]
-resolver = "2"
->>>>>>> a022abb6
+resolver = "2"