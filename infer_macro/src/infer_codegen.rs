--- conflicted
+++ resolved
@@ -1,404 +1,382 @@
-use std::{collections::HashSet, fmt::Display};
-
-use itertools::{Iterate, Itertools};
-use proc_macro2::Ident;
-use syn::{Expr, Type, parse2, spanned::Spanned};
-
-use crate::{infer_mir::{InferMir, MirBodyItem, MirRelationVersion, MirRule, MirScc, ir_relation_version_var_name}, infer_syntax::CondClause, utils::{exp_cloned, expr_to_ident, pat_to_ident, tuple, tuple_spanned, tuple_type}};
-use crate::infer_mir::MirRelationVersion::*;
-
-pub(crate) fn compile_mir(mir: &InferMir) -> proc_macro2::TokenStream {
-   
-   let mut relation_fields = vec![];
-
-   for (rel, rel_indices) in mir.relations_ir_relations.iter(){
-      let name = &rel.name;
-      let field_types = tuple_type(&rel.field_types);
-      relation_fields.push(quote! {
-         pub #name : Vec<#field_types>,
-      });
-      for ind in rel_indices.iter(){
-         let name = &ind.ir_name;
-         let index_type: Vec<Type> = ind.indices.iter().map(|&i| rel.field_types[i].clone()).collect();
-         let index_type = tuple_type(&index_type);
-         relation_fields.push(quote!{
-            pub #name: std::collections::HashMap< #index_type , std::collections::HashSet<usize>>,
-         });
-      }
-   }
-   
-   let sccs_ordered = &mir.sccs;
-   let mut sccs_compiled = vec![];
-   for (i, scc) in sccs_ordered.iter().enumerate() {
-      let msg = format!("scc {}", i);
-      sccs_compiled.push(quote!{
-         Self::comment(#msg);
-      });
-      sccs_compiled.push(compile_mir_scc(scc, mir));
-   }
-
-   let update_indices_body = compile_update_indices_function_body(mir);
-
-   let mut type_constaints = vec![];
-   let mut field_type_names = HashSet::<String>::new();
-   let mut lat_field_type_names = HashSet::<String>::new();
-
-   
-   /// for reference: 
-   struct TypeConstraints where i32: ::core::clone::Clone + ::core::cmp::Eq + ::core::hash::Hash {}
-   for relation in mir.relations_ir_relations.keys() {
-      use crate::quote::ToTokens;
-      for (i,field_type) in relation.field_types.iter().enumerate() {
-         let is_lat = relation.is_lattice && i == relation.field_types.len() - 1;
-         let add = if let Type::Path(path) = field_type {
-            let container = if is_lat {&mut lat_field_type_names} else {&mut field_type_names};
-            container.insert(path.path.clone().into_token_stream().to_string())
-         } else {true}; 
-         if add {
-            let type_constaints_type = 
-               if is_lat {quote_spanned!(field_type.span()=>LatTypeConstraints)} 
-               else {quote_spanned!(field_type.span()=>TypeConstraints)}; 
-            type_constaints.push(quote_spanned!{field_type.span()=>
-               let _type_constraints : #type_constaints_type<#field_type>;
-            });
-         }
-      }
-   }
-
-   quote! {
-      use std::collections::{HashMap, HashSet};
-      #[derive(Default)]
-      pub struct DLProgram {
-         #(#relation_fields)*
-      }
-      #[allow(non_snake_case)]
-      impl DLProgram {
-         #[allow(non_snake_case)]
-         pub fn run(&mut self) {
-            #(#sccs_compiled)*
-         }
-         #[allow(non_snake_case)]
-         pub fn update_indices(&mut self) {
-            #update_indices_body
-         }
-
-         fn type_constaints() {
-            use ::core::clone::Clone; use ::core::cmp::Eq; use ::core::hash::Hash;
-            use ::infer::Lattice;
-            // struct TypeConstraints where #(#type_constaints),* {}
-            struct TypeConstraints<T> where T : Clone + Eq + Hash{_t: ::core::marker::PhantomData<T>}
-            struct LatTypeConstraints<T> where T : Clone + Eq + Hash + Lattice{_t: ::core::marker::PhantomData<T>}
-            #(#type_constaints)*
-         }
-
-         fn move_index_contents<K, V>(hm1: &mut HashMap<K, HashSet<V>>, hm2: &mut HashMap<K, HashSet<V>>) 
-            where K : ::core::cmp::Eq + ::core::hash::Hash, V: ::core::cmp::Eq + ::core::hash::Hash {
-            for (k,v) in hm1.drain(){
-               let set = hm2.entry(k).or_default();
-               set.extend(v);
-            }
-         }
-         fn comment(_: &str){}
-      }
-   }
-}
-
-fn compile_mir_scc(scc: &MirScc, mir: &InferMir) -> proc_macro2::TokenStream {
-
-   let mut move_total_to_delta = vec![];
-   let mut shift_delta_to_total_new_to_delta = vec![];
-   let mut move_total_to_field = vec![];
-
-   for rel in scc.dynamic_relation_indices.iter() {
-      let delta_var_name = ir_relation_version_var_name(&rel.ir_name, MirRelationVersion::Delta);
-      let total_var_name = ir_relation_version_var_name(&rel.ir_name, MirRelationVersion::Total);
-      let new_var_name = ir_relation_version_var_name(&rel.ir_name, MirRelationVersion::New);
-      let total_field = &rel.ir_name;
-      let ty = rel_index_type(&rel.key_type());
-      move_total_to_delta.push(quote! {
-         let #delta_var_name : &mut #ty = &mut self.#total_field;
-         let mut #total_var_name : #ty = HashMap::default();
-         let mut #new_var_name : #ty = HashMap::default();
-      });
-
-<<<<<<< HEAD
-      shift_delta_to_total_new_to_delta.push(quote!{
-         Self::move_index_contents(#delta_var_name, &mut #total_var_name);
-=======
-      shift_delta_to_total_new_to_delta.push(quote_spanned!{rel.relation.name.span()=>
-         move_index_contents(#delta_var_name, &mut #total_var_name);
->>>>>>> 7dadd14e
-         #delta_var_name.clear();
-         std::mem::swap(&mut #new_var_name, #delta_var_name);
-      });
-
-      move_total_to_field.push(quote_spanned!{rel.relation.name.span()=>
-         self.#total_field = #total_var_name;
-      });
-   }
-   
-   let mut evaluate_rules = vec![];
-   fn bitem_to_str(bitem: &MirBodyItem) -> String {
-      match bitem {
-         MirBodyItem::Clause(bcl) => format!("{}_{}", bcl.rel.ir_name, bcl.rel.version.to_string()),
-         MirBodyItem::Generator(gen) => format!("for_{}", pat_to_ident(&gen.pattern).map(|x| x.to_string()).unwrap_or_default()),
-      }
-   }
-   for rule in scc.rules.iter() {
-      let msg = format!("{} <-- {}",
-                             rule.head_clause.iter().map(|hcl| hcl.rel.name.to_string()).join(", "),
-                             rule.body_items.iter().map(bitem_to_str).join(", "));
-      evaluate_rules.push(quote! {
-         Self::comment(#msg);
-      });
-      evaluate_rules.push(compile_mir_rule(rule, scc, mir, 0));
-   }
-
-   quote! {
-      // define variables for delta and new versions of dynamic relations in the scc
-      // move total versions of dynamic indices to delta
-      #(#move_total_to_delta)*
-
-      loop {
-         let mut changed = false;
-         // evaluate rules
-         #(#evaluate_rules)*
-
-         // for dynamic indices in the scc:
-         //    append delta to total.
-         //    move new to delta
-         #(#shift_delta_to_total_new_to_delta)*
-         if !changed {break;}
-      }
-
-      #(#move_total_to_field)*
-   }
-}
-
-fn compile_update_indices_function_body(mir: &InferMir) -> proc_macro2::TokenStream {
-   
-   let mut res = vec![];
-   for (r,indices_set) in mir.relations_ir_relations.iter(){
-
-      let mut update_indices = vec![];
-      for ind in indices_set.iter(){
-         let ind_name = &ind.ir_name;
-         let selection_tuple : Vec<Expr> = ind.indices.iter().map(|&i| {
-            let ind = syn::Index::from(i); 
-            parse2(quote_spanned! {r.name.span()=> tuple.#ind.clone()}).unwrap()
-         }).collect_vec();
-         let selection_tuple = tuple_spanned(&selection_tuple, r.name.span());
-         update_indices.push(quote_spanned! {r.name.span()=>
-            let selection_tuple = #selection_tuple;
-            self.#ind_name.entry(selection_tuple).or_default().insert(i);
-         });
-
-      }
-      let rel_name = &r.name;
-      res.push(quote! {
-         for (i, tuple) in self.#rel_name.iter().enumerate() {
-            #(#update_indices)*
-         }
-      });
-   }
-
-   quote! {#(#res)*}
-}
-
-fn compile_mir_rule(rule: &MirRule, scc: &MirScc, mir: &InferMir, clause_ind: usize) -> proc_macro2::TokenStream {
-
-   if clause_ind < rule.body_items.len(){
-      let bitem = &rule.body_items[clause_ind];
-      let next_loop = compile_mir_rule(rule, scc, mir, clause_ind + 1);
-
-      match bitem {
-         MirBodyItem::Clause(bclause) => {
-            let bclause_rel_name = &bclause.rel.relation.name;
-            let selected_args = &bclause.selected_args();
-
-            fn bitem_vars(bitem : &MirBodyItem) -> Vec<Ident> {
-               match bitem {
-                  MirBodyItem::Clause(cl) => cl.args.iter().filter_map(expr_to_ident).collect(),
-                  MirBodyItem::Generator(gen) => pat_to_ident(&gen.pattern).into_iter().collect()
-               }
-            }
-            let pre_clause_vars = rule.body_items.iter().take(clause_ind)
-                                       .flat_map(bitem_vars)
-                                       .collect::<Vec<_>>();
-
-            let clause_vars = bclause.args.iter().enumerate()
-                                 .filter_map(|(i,v)| expr_to_ident(v).map(|v| (i, v)))
-                                 .collect::<Vec<_>>();
-            let common_vars = clause_vars.iter().filter(|(_i,v)| pre_clause_vars.contains(v)).collect::<Vec<_>>();
-            let common_vars_no_indices = common_vars.iter().map(|(_i,v)| v.clone()).collect::<Vec<_>>();
-
-            let mut new_vars_assignmnets = vec![];
-            for (i,var) in clause_vars.iter(){
-               if common_vars_no_indices.contains(var) {continue;}
-               let i_ind = syn::Index::from(*i);
-               new_vars_assignmnets.push(quote_spanned! {var.span()=> let #var = &row.#i_ind;});
-            }
-
-            let selected_args_cloned = selected_args.iter().map(exp_cloned).collect_vec();
-            let selected_args_tuple = tuple_spanned(&selected_args_cloned, bclause.args_span);
-            let rel_version_var_name = bclause.rel.var_name();
-            
-            let mut conds_then_next_loop = next_loop;
-            for cond in bclause.cond_clauses.iter().rev() {
-               match cond {
-                  CondClause::IfLet(if_let_clause) => {
-                     let pat = &if_let_clause.pattern;
-                     let expr = &if_let_clause.exp;
-                     conds_then_next_loop = quote_spanned! {if_let_clause.if_keyword.span()=>
-                        if let #pat = #expr {
-                           #conds_then_next_loop
-                        }
-                     }
-                  }
-                  CondClause::If(if_clause) => {
-                     let cond = &if_clause.cond;
-                     conds_then_next_loop = quote_spanned! {if_clause.if_keyword.span()=>
-                        if #cond {
-                           #conds_then_next_loop
-                        }
-                     }
-                  }
-               }
-            }
-
-            quote_spanned! {bclause.rel_args_span=>
-               if let Some(matching) = #rel_version_var_name.get( &#selected_args_tuple) {
-                  for &ind in matching.iter() {
-                     // TODO we may be doing excessive cloning
-                     let row = &self.#bclause_rel_name[ind].clone();
-                     #(#new_vars_assignmnets)*
-                     #conds_then_next_loop
-                  }
-               }
-            }
-         },
-         MirBodyItem::Generator(gen) => {
-            let pat = &gen.pattern;
-            let expr = &gen.expr;
-            quote_spanned! {gen.for_keyword.span()=>
-               for #pat in #expr {
-                  #next_loop
-               }
-            }
-         }
-      }
-      
-   } else {
-      let mut add_rows = vec![];
-
-      for hcl in rule.head_clause.iter() {
-
-         let head_rel_name = &hcl.rel.name;
-         let new_row_tuple = tuple_spanned(&hcl.args, hcl.args_span);
-         
-         // println!("rule head cl relation: {}", rule.head_clause.rel.name.to_string());
-         let head_relation = &hcl.rel;
-         // let head_relation = prog.relations.keys().filter(|v| v.name.to_string() == rule.head_clause.rel.to_string()).next().unwrap();
-         let row_type = tuple_type(&head_relation.field_types);
-
-         let mut update_indices = vec![];
-         let rel_indices = scc.dynamic_relations.get(head_relation);
-         if let Some(rel_indices) = rel_indices {
-            for rel_ind in rel_indices.iter(){
-               let var_name = ir_relation_version_var_name(&rel_ind.ir_name, New);
-               let args_tuple : Vec<Expr> = rel_ind.indices.iter().map(|&i| {
-                  let i_ind = syn::Index::from(i);
-                  syn::parse2(quote_spanned!{head_rel_name.span()=> new_row.#i_ind.clone()}).unwrap()
-               }).collect();
-               // let args_tuple : Vec<_> = rel_ind.indices.iter().map(|&i| rule.head_clause.args[i].clone()).collect();
-               let args_tuple = tuple(&args_tuple);
-               update_indices.push(quote_spanned! {hcl.span=>
-                  #var_name.entry(#args_tuple).or_default().insert(new_row_ind);
-               });
-            }
-         }
-
-         let head_rel_full_index = &mir.relations_full_indices[head_relation];
-         let head_rel_full_index_var_name_new = ir_relation_version_var_name(&head_rel_full_index.ir_name, New);
-         let head_rel_full_index_var_name_delta = ir_relation_version_var_name(&head_rel_full_index.ir_name, Delta);
-         let head_rel_full_index_var_name_total = ir_relation_version_var_name(&head_rel_full_index.ir_name, Total);
-
-<<<<<<< HEAD
-         if !hcl.rel.is_lattice { 
-            let add_row = quote! {
-               // comment("check if the tuple already exists");
-               let new_row: #row_type = #new_row_tuple;
-               if !(#head_rel_full_index_var_name_new.contains_key(&new_row) ||
-                  #head_rel_full_index_var_name_delta.contains_key(&new_row) ||
-                  #head_rel_full_index_var_name_total.contains_key(&new_row))
-               {
-                  let new_row_ind = self.#head_rel_name.len();
-                  #(#update_indices)*
-                  self.#head_rel_name.push(new_row);
-                  changed = true;
-               }
-            };
-            add_rows.push(add_row);
-         } else { 
-            let head_lat_full_index = &mir.lattices_full_indices[head_relation];
-            let head_lat_full_index_var_name_new = ir_relation_version_var_name(&head_lat_full_index.ir_name, New);
-            let head_lat_full_index_var_name_delta = ir_relation_version_var_name(&head_lat_full_index.ir_name, Delta);
-            let head_lat_full_index_var_name_full = ir_relation_version_var_name(&head_lat_full_index.ir_name, Total);
-            let tuple_lat_index = syn::Index::from(hcl.rel.field_types.len() - 1);
-            let lattice_key_args = hcl.args.iter().take(hcl.args.len() - 1).map(exp_cloned).collect_vec();
-            let lattice_key_tuple = tuple(&lattice_key_args);
-
-            let add_row = quote! {
-               let new_row: #row_type = #new_row_tuple;
-               let lattice_key = #lattice_key_tuple;
-               if let Some(existing_ind) = #head_lat_full_index_var_name_new.get(&lattice_key)
-                  .or_else(|| #head_lat_full_index_var_name_delta.get(&lattice_key))
-                  .or_else(|| #head_lat_full_index_var_name_full.get(&lattice_key)) 
-               {
-                  let existing_ind = *existing_ind.iter().next().unwrap();
-                  let lat_changed = ::infer::Lattice::join_mut(&mut self.#head_rel_name[existing_ind].#tuple_lat_index, new_row.#tuple_lat_index);
-                  if lat_changed {
-                     let new_row_ind = existing_ind;
-                     #(#update_indices)*
-                     changed = true;
-                  }
-               } else {
-                  let new_row_ind = self.#head_rel_name.len();
-                  #(#update_indices)*
-                  self.#head_rel_name.push(new_row);
-                  changed = true;
-               }
-            };
-            add_rows.push(add_row);
-         }
-=======
-         let add_row = quote_spanned!{hcl.span=>
-            // comment("check if the tuple already exists");
-            let new_row: #row_type = #new_row_tuple;
-            if !(#head_rel_full_index_var_name_new.contains_key(&new_row) ||
-               #head_rel_full_index_var_name_delta.contains_key(&new_row) ||
-               #head_rel_full_index_var_name_total.contains_key(&new_row))
-            {
-               let new_row_ind = self.#head_rel_name.len();
-               #(#update_indices)*
-               self.#head_rel_name.push(new_row);
-               changed = true;
-            }
-         };
-         add_rows.push(add_row);
->>>>>>> 7dadd14e
-      }
-      quote!{
-         #(#add_rows)*
-      }
-   }
-}
-
-
-fn rel_index_type(key_type: &Type) -> Type {
-   let ty = quote! {
-      HashMap<#key_type, HashSet<usize>>
-   };
-   syn::parse2(ty).unwrap()
-}
-
+use std::{collections::HashSet, fmt::Display};
+
+use itertools::{Iterate, Itertools};
+use proc_macro2::Ident;
+use syn::{Expr, Type, parse2, spanned::Spanned};
+
+use crate::{infer_mir::{InferMir, MirBodyItem, MirRelationVersion, MirRule, MirScc, ir_relation_version_var_name}, infer_syntax::CondClause, utils::{exp_cloned, expr_to_ident, pat_to_ident, tuple, tuple_spanned, tuple_type}};
+use crate::infer_mir::MirRelationVersion::*;
+
+pub(crate) fn compile_mir(mir: &InferMir) -> proc_macro2::TokenStream {
+   
+   let mut relation_fields = vec![];
+
+   for (rel, rel_indices) in mir.relations_ir_relations.iter(){
+      let name = &rel.name;
+      let field_types = tuple_type(&rel.field_types);
+      relation_fields.push(quote! {
+         pub #name : Vec<#field_types>,
+      });
+      for ind in rel_indices.iter(){
+         let name = &ind.ir_name;
+         let index_type: Vec<Type> = ind.indices.iter().map(|&i| rel.field_types[i].clone()).collect();
+         let index_type = tuple_type(&index_type);
+         relation_fields.push(quote!{
+            pub #name: std::collections::HashMap< #index_type , std::collections::HashSet<usize>>,
+         });
+      }
+   }
+   
+   let sccs_ordered = &mir.sccs;
+   let mut sccs_compiled = vec![];
+   for (i, scc) in sccs_ordered.iter().enumerate() {
+      let msg = format!("scc {}", i);
+      sccs_compiled.push(quote!{
+         Self::comment(#msg);
+      });
+      sccs_compiled.push(compile_mir_scc(scc, mir));
+   }
+
+   let update_indices_body = compile_update_indices_function_body(mir);
+
+   let mut type_constaints = vec![];
+   let mut field_type_names = HashSet::<String>::new();
+   let mut lat_field_type_names = HashSet::<String>::new();
+
+   
+   /// for reference: 
+   struct TypeConstraints where i32: ::core::clone::Clone + ::core::cmp::Eq + ::core::hash::Hash {}
+   for relation in mir.relations_ir_relations.keys() {
+      use crate::quote::ToTokens;
+      for (i,field_type) in relation.field_types.iter().enumerate() {
+         let is_lat = relation.is_lattice && i == relation.field_types.len() - 1;
+         let add = if let Type::Path(path) = field_type {
+            let container = if is_lat {&mut lat_field_type_names} else {&mut field_type_names};
+            container.insert(path.path.clone().into_token_stream().to_string())
+         } else {true}; 
+         if add {
+            let type_constaints_type = 
+               if is_lat {quote_spanned!(field_type.span()=>LatTypeConstraints)} 
+               else {quote_spanned!(field_type.span()=>TypeConstraints)}; 
+            type_constaints.push(quote_spanned!{field_type.span()=>
+               let _type_constraints : #type_constaints_type<#field_type>;
+            });
+         }
+      }
+   }
+
+   quote! {
+      use std::collections::{HashMap, HashSet};
+      #[derive(Default)]
+      pub struct DLProgram {
+         #(#relation_fields)*
+      }
+      #[allow(non_snake_case)]
+      impl DLProgram {
+         #[allow(non_snake_case)]
+         pub fn run(&mut self) {
+            #(#sccs_compiled)*
+         }
+         #[allow(non_snake_case)]
+         pub fn update_indices(&mut self) {
+            #update_indices_body
+         }
+
+         fn type_constaints() {
+            use ::core::clone::Clone; use ::core::cmp::Eq; use ::core::hash::Hash;
+            use ::infer::Lattice;
+            // struct TypeConstraints where #(#type_constaints),* {}
+            struct TypeConstraints<T> where T : Clone + Eq + Hash{_t: ::core::marker::PhantomData<T>}
+            struct LatTypeConstraints<T> where T : Clone + Eq + Hash + Lattice{_t: ::core::marker::PhantomData<T>}
+            #(#type_constaints)*
+         }
+
+         fn move_index_contents<K, V>(hm1: &mut HashMap<K, HashSet<V>>, hm2: &mut HashMap<K, HashSet<V>>) 
+            where K : ::core::cmp::Eq + ::core::hash::Hash, V: ::core::cmp::Eq + ::core::hash::Hash {
+            for (k,v) in hm1.drain(){
+               let set = hm2.entry(k).or_default();
+               set.extend(v);
+            }
+         }
+         fn comment(_: &str){}
+      }
+   }
+}
+
+fn compile_mir_scc(scc: &MirScc, mir: &InferMir) -> proc_macro2::TokenStream {
+
+   let mut move_total_to_delta = vec![];
+   let mut shift_delta_to_total_new_to_delta = vec![];
+   let mut move_total_to_field = vec![];
+
+   for rel in scc.dynamic_relation_indices.iter() {
+      let delta_var_name = ir_relation_version_var_name(&rel.ir_name, MirRelationVersion::Delta);
+      let total_var_name = ir_relation_version_var_name(&rel.ir_name, MirRelationVersion::Total);
+      let new_var_name = ir_relation_version_var_name(&rel.ir_name, MirRelationVersion::New);
+      let total_field = &rel.ir_name;
+      let ty = rel_index_type(&rel.key_type());
+      move_total_to_delta.push(quote! {
+         let #delta_var_name : &mut #ty = &mut self.#total_field;
+         let mut #total_var_name : #ty = HashMap::default();
+         let mut #new_var_name : #ty = HashMap::default();
+      });
+
+      shift_delta_to_total_new_to_delta.push(quote_spanned!{rel.relation.name.span()=>
+         Self::move_index_contents(#delta_var_name, &mut #total_var_name);
+         #delta_var_name.clear();
+         std::mem::swap(&mut #new_var_name, #delta_var_name);
+      });
+
+      move_total_to_field.push(quote_spanned!{rel.relation.name.span()=>
+         self.#total_field = #total_var_name;
+      });
+   }
+   
+   let mut evaluate_rules = vec![];
+   fn bitem_to_str(bitem: &MirBodyItem) -> String {
+      match bitem {
+         MirBodyItem::Clause(bcl) => format!("{}_{}", bcl.rel.ir_name, bcl.rel.version.to_string()),
+         MirBodyItem::Generator(gen) => format!("for_{}", pat_to_ident(&gen.pattern).map(|x| x.to_string()).unwrap_or_default()),
+      }
+   }
+   for rule in scc.rules.iter() {
+      let msg = format!("{} <-- {}",
+                             rule.head_clause.iter().map(|hcl| hcl.rel.name.to_string()).join(", "),
+                             rule.body_items.iter().map(bitem_to_str).join(", "));
+      evaluate_rules.push(quote! {
+         Self::comment(#msg);
+      });
+      evaluate_rules.push(compile_mir_rule(rule, scc, mir, 0));
+   }
+
+   quote! {
+      // define variables for delta and new versions of dynamic relations in the scc
+      // move total versions of dynamic indices to delta
+      #(#move_total_to_delta)*
+
+      loop {
+         let mut changed = false;
+         // evaluate rules
+         #(#evaluate_rules)*
+
+         // for dynamic indices in the scc:
+         //    append delta to total.
+         //    move new to delta
+         #(#shift_delta_to_total_new_to_delta)*
+         if !changed {break;}
+      }
+
+      #(#move_total_to_field)*
+   }
+}
+
+fn compile_update_indices_function_body(mir: &InferMir) -> proc_macro2::TokenStream {
+   
+   let mut res = vec![];
+   for (r,indices_set) in mir.relations_ir_relations.iter(){
+
+      let mut update_indices = vec![];
+      for ind in indices_set.iter(){
+         let ind_name = &ind.ir_name;
+         let selection_tuple : Vec<Expr> = ind.indices.iter().map(|&i| {
+            let ind = syn::Index::from(i); 
+            parse2(quote_spanned! {r.name.span()=> tuple.#ind.clone()}).unwrap()
+         }).collect_vec();
+         let selection_tuple = tuple_spanned(&selection_tuple, r.name.span());
+         update_indices.push(quote_spanned! {r.name.span()=>
+            let selection_tuple = #selection_tuple;
+            self.#ind_name.entry(selection_tuple).or_default().insert(i);
+         });
+
+      }
+      let rel_name = &r.name;
+      res.push(quote! {
+         for (i, tuple) in self.#rel_name.iter().enumerate() {
+            #(#update_indices)*
+         }
+      });
+   }
+
+   quote! {#(#res)*}
+}
+
+fn compile_mir_rule(rule: &MirRule, scc: &MirScc, mir: &InferMir, clause_ind: usize) -> proc_macro2::TokenStream {
+
+   if clause_ind < rule.body_items.len(){
+      let bitem = &rule.body_items[clause_ind];
+      let next_loop = compile_mir_rule(rule, scc, mir, clause_ind + 1);
+
+      match bitem {
+         MirBodyItem::Clause(bclause) => {
+            let bclause_rel_name = &bclause.rel.relation.name;
+            let selected_args = &bclause.selected_args();
+
+            fn bitem_vars(bitem : &MirBodyItem) -> Vec<Ident> {
+               match bitem {
+                  MirBodyItem::Clause(cl) => cl.args.iter().filter_map(expr_to_ident).collect(),
+                  MirBodyItem::Generator(gen) => pat_to_ident(&gen.pattern).into_iter().collect()
+               }
+            }
+            let pre_clause_vars = rule.body_items.iter().take(clause_ind)
+                                       .flat_map(bitem_vars)
+                                       .collect::<Vec<_>>();
+
+            let clause_vars = bclause.args.iter().enumerate()
+                                 .filter_map(|(i,v)| expr_to_ident(v).map(|v| (i, v)))
+                                 .collect::<Vec<_>>();
+            let common_vars = clause_vars.iter().filter(|(_i,v)| pre_clause_vars.contains(v)).collect::<Vec<_>>();
+            let common_vars_no_indices = common_vars.iter().map(|(_i,v)| v.clone()).collect::<Vec<_>>();
+
+            let mut new_vars_assignmnets = vec![];
+            for (i,var) in clause_vars.iter(){
+               if common_vars_no_indices.contains(var) {continue;}
+               let i_ind = syn::Index::from(*i);
+               new_vars_assignmnets.push(quote_spanned! {var.span()=> let #var = &row.#i_ind;});
+            }
+
+            let selected_args_cloned = selected_args.iter().map(exp_cloned).collect_vec();
+            let selected_args_tuple = tuple_spanned(&selected_args_cloned, bclause.args_span);
+            let rel_version_var_name = bclause.rel.var_name();
+            
+            let mut conds_then_next_loop = next_loop;
+            for cond in bclause.cond_clauses.iter().rev() {
+               match cond {
+                  CondClause::IfLet(if_let_clause) => {
+                     let pat = &if_let_clause.pattern;
+                     let expr = &if_let_clause.exp;
+                     conds_then_next_loop = quote_spanned! {if_let_clause.if_keyword.span()=>
+                        if let #pat = #expr {
+                           #conds_then_next_loop
+                        }
+                     }
+                  }
+                  CondClause::If(if_clause) => {
+                     let cond = &if_clause.cond;
+                     conds_then_next_loop = quote_spanned! {if_clause.if_keyword.span()=>
+                        if #cond {
+                           #conds_then_next_loop
+                        }
+                     }
+                  }
+               }
+            }
+
+            quote_spanned! {bclause.rel_args_span=>
+               if let Some(matching) = #rel_version_var_name.get( &#selected_args_tuple) {
+                  for &ind in matching.iter() {
+                     // TODO we may be doing excessive cloning
+                     let row = &self.#bclause_rel_name[ind].clone();
+                     #(#new_vars_assignmnets)*
+                     #conds_then_next_loop
+                  }
+               }
+            }
+         },
+         MirBodyItem::Generator(gen) => {
+            let pat = &gen.pattern;
+            let expr = &gen.expr;
+            quote_spanned! {gen.for_keyword.span()=>
+               for #pat in #expr {
+                  #next_loop
+               }
+            }
+         }
+      }
+      
+   } else {
+      let mut add_rows = vec![];
+
+      for hcl in rule.head_clause.iter() {
+
+         let head_rel_name = &hcl.rel.name;
+         let new_row_tuple = tuple_spanned(&hcl.args, hcl.args_span);
+         
+         // println!("rule head cl relation: {}", rule.head_clause.rel.name.to_string());
+         let head_relation = &hcl.rel;
+         // let head_relation = prog.relations.keys().filter(|v| v.name.to_string() == rule.head_clause.rel.to_string()).next().unwrap();
+         let row_type = tuple_type(&head_relation.field_types);
+
+         let mut update_indices = vec![];
+         let rel_indices = scc.dynamic_relations.get(head_relation);
+         if let Some(rel_indices) = rel_indices {
+            for rel_ind in rel_indices.iter(){
+               let var_name = ir_relation_version_var_name(&rel_ind.ir_name, New);
+               let args_tuple : Vec<Expr> = rel_ind.indices.iter().map(|&i| {
+                  let i_ind = syn::Index::from(i);
+                  syn::parse2(quote_spanned!{head_rel_name.span()=> new_row.#i_ind.clone()}).unwrap()
+               }).collect();
+               // let args_tuple : Vec<_> = rel_ind.indices.iter().map(|&i| rule.head_clause.args[i].clone()).collect();
+               let args_tuple = tuple(&args_tuple);
+               update_indices.push(quote_spanned! {hcl.span=>
+                  #var_name.entry(#args_tuple).or_default().insert(new_row_ind);
+               });
+            }
+         }
+
+         let head_rel_full_index = &mir.relations_full_indices[head_relation];
+         let head_rel_full_index_var_name_new = ir_relation_version_var_name(&head_rel_full_index.ir_name, New);
+         let head_rel_full_index_var_name_delta = ir_relation_version_var_name(&head_rel_full_index.ir_name, Delta);
+         let head_rel_full_index_var_name_total = ir_relation_version_var_name(&head_rel_full_index.ir_name, Total);
+
+         if !hcl.rel.is_lattice { 
+            let add_row = quote_spanned!{hcl.span=>
+               // comment("check if the tuple already exists");
+               let new_row: #row_type = #new_row_tuple;
+               if !(#head_rel_full_index_var_name_new.contains_key(&new_row) ||
+                  #head_rel_full_index_var_name_delta.contains_key(&new_row) ||
+                  #head_rel_full_index_var_name_total.contains_key(&new_row))
+               {
+                  let new_row_ind = self.#head_rel_name.len();
+                  #(#update_indices)*
+                  self.#head_rel_name.push(new_row);
+                  changed = true;
+               }
+            };
+            add_rows.push(add_row);
+         } else { 
+            let head_lat_full_index = &mir.lattices_full_indices[head_relation];
+            let head_lat_full_index_var_name_new = ir_relation_version_var_name(&head_lat_full_index.ir_name, New);
+            let head_lat_full_index_var_name_delta = ir_relation_version_var_name(&head_lat_full_index.ir_name, Delta);
+            let head_lat_full_index_var_name_full = ir_relation_version_var_name(&head_lat_full_index.ir_name, Total);
+            let tuple_lat_index = syn::Index::from(hcl.rel.field_types.len() - 1);
+            let lattice_key_args = hcl.args.iter().take(hcl.args.len() - 1).map(exp_cloned).collect_vec();
+            let lattice_key_tuple = tuple(&lattice_key_args);
+
+            let add_row = quote! {
+               let new_row: #row_type = #new_row_tuple;
+               let lattice_key = #lattice_key_tuple;
+               if let Some(existing_ind) = #head_lat_full_index_var_name_new.get(&lattice_key)
+                  .or_else(|| #head_lat_full_index_var_name_delta.get(&lattice_key))
+                  .or_else(|| #head_lat_full_index_var_name_full.get(&lattice_key)) 
+               {
+                  let existing_ind = *existing_ind.iter().next().unwrap();
+                  let lat_changed = ::infer::Lattice::join_mut(&mut self.#head_rel_name[existing_ind].#tuple_lat_index, new_row.#tuple_lat_index);
+                  if lat_changed {
+                     let new_row_ind = existing_ind;
+                     #(#update_indices)*
+                     changed = true;
+                  }
+               } else {
+                  let new_row_ind = self.#head_rel_name.len();
+                  #(#update_indices)*
+                  self.#head_rel_name.push(new_row);
+                  changed = true;
+               }
+            };
+            add_rows.push(add_row);
+         }
+      }
+      quote!{
+         #(#add_rows)*
+      }
+   }
+}
+
+
+fn rel_index_type(key_type: &Type) -> Type {
+   let ty = quote! {
+      HashMap<#key_type, HashSet<usize>>
+   };
+   syn::parse2(ty).unwrap()
+}
+