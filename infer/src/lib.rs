
pub use infer_macro::infer;
<<<<<<< HEAD
pub use infer_macro::dl;

pub use infer_base::*;
=======
pub use infer_macro::infer_run;
>>>>>>> 67677717
<|MERGE_RESOLUTION|>--- conflicted
+++ resolved
@@ -1,9 +1,4 @@
+pub use infer_macro::infer;
+pub use infer_macro::infer_run;
 
-pub use infer_macro::infer;
-<<<<<<< HEAD
-pub use infer_macro::dl;
-
-pub use infer_base::*;
-=======
-pub use infer_macro::infer_run;
->>>>>>> 67677717
+pub use infer_base::*;