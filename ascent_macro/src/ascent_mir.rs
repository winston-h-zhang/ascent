--- conflicted
+++ resolved
@@ -1,478 +1,473 @@
-use std::{collections::{HashMap, HashSet}, fmt::Display, iter::FromIterator, rc::Rc};
-use std::fmt::Write;
-use itertools::Itertools;
-use petgraph::{algo::{condensation, kosaraju_scc}, dot::{Config, Dot}, graphmap::DiGraphMap};
-use proc_macro2::{Ident, Span};
-use quote::ToTokens;
-use syn::{Expr, Type, parse2};
-use crate::{ascent_hir::{AscentConfig, IrAggClause, IrBodyItem, get_indices_given_grounded_variables, ir_name_for_rel_indices, RelationMetadata, ir_rule_summary, IndexValType}, ascent_mir::MirRelationVersion::*, ascent_syntax::Declaration, utils::{exp_cloned, expr_to_ident, pat_to_ident, tuple, tuple_type, subsumes, intersects}, syn_utils::pattern_get_vars};
-use crate::ascent_syntax::{CondClause, GeneratorNode, RelationIdentity};
-use crate::{ascent_hir::{IrBodyClause, IrHeadClause, IrRelation, IrRule, AscentIr}};
-
-pub(crate) struct AscentMir {
-   pub sccs: Vec<MirScc>,
-   pub deps: HashMap<usize, HashSet<usize>>,
-   pub relations_ir_relations: HashMap<RelationIdentity, HashSet<IrRelation>>,
-   pub relations_full_indices: HashMap<RelationIdentity, IrRelation>,
-   // pub relations_no_indices: HashMap<RelationIdentity, IrRelation>,
-   pub relations_metadata: HashMap<RelationIdentity, RelationMetadata>,
-   pub lattices_full_indices: HashMap<RelationIdentity, IrRelation>,
-   pub declaration: Declaration,
-   pub config: AscentConfig,
-   pub is_parallel: bool,
-}
-
-pub(crate) struct MirScc {
-   pub rules: Vec<MirRule>,
-   pub dynamic_relations: HashMap<RelationIdentity, HashSet<IrRelation>>,
-   pub body_only_relations: HashMap<RelationIdentity, HashSet<IrRelation>>,
-   pub is_looping: bool
-}
-
-
-pub(crate) fn mir_summary(mir: &AscentMir) -> String{
-   let mut res = String::new();
-   for (i, scc) in mir.sccs.iter().enumerate() {
-      writeln!(&mut res, "scc {}, is_looping: {}:", i, scc.is_looping);
-      for r in scc.rules.iter() {
-         writeln!(&mut res, "  {}", mir_rule_summary(r));
-      }
-      write!(&mut res, "  dynamic relations: ");
-      writeln!(&mut res, "{}", scc.dynamic_relations.keys().map(|r| r.name.to_string()).join(", "));
-   }
-   res
-}
-
-#[derive(Clone)]
-pub(crate) struct MirRule {
-   // TODO rename to head_clauses
-   pub head_clause: Vec<IrHeadClause>,
-   pub body_items: Vec<MirBodyItem>,
-   pub simple_join_start_index: Option<usize>,
-   pub reorderable: bool
-}
-
-pub(crate) fn mir_rule_summary(rule: &MirRule) -> String {
-   fn bitem_to_str(bitem: &MirBodyItem) -> String {
-      match bitem {
-         MirBodyItem::Clause(bcl) => format!("{}_{}", bcl.rel.ir_name, bcl.rel.version.to_string()),
-         MirBodyItem::Generator(gen) => format!("for_{}", pat_to_ident(&gen.pattern).map(|x| x.to_string()).unwrap_or_default()),
-         MirBodyItem::Cond(CondClause::If(..)) => format!("if ⋯"),
-         MirBodyItem::Cond(CondClause::IfLet(..)) => format!("if let ⋯"),
-         MirBodyItem::Cond(CondClause::Let(..)) => format!("let ⋯"),
-         MirBodyItem::Agg(agg) => format!("agg {}", agg.rel.ir_name()),
-      }
-   }
-   format!("{} <-- {}{simple_join}{reorderable}",
-            rule.head_clause.iter().map(|hcl| hcl.rel.name.to_string()).join(", "),
-            rule.body_items.iter().map(bitem_to_str).join(", "),
-            simple_join = if rule.simple_join_start_index.is_some() {" [SIMPLE JOIN]"} else {""},
-            reorderable = if rule.simple_join_start_index.is_some() && !rule.reorderable {" [NOT REORDERABLE]"} else {""})
-}
-
-#[derive(Clone)]
-pub(crate) enum MirBodyItem {
-   Clause(MirBodyClause),
-   Generator(GeneratorNode),
-   Cond(CondClause),
-   Agg(IrAggClause)
-}
-
-impl MirBodyItem {
-   pub fn unwrap_clause(&self) -> &MirBodyClause {
-      match self {
-         MirBodyItem::Clause(cl) => cl,
-         _ => panic!("MirBodyItem: unwrap_clause called on non_clause")
-      }
-   }
-
-   pub fn bound_vars(&self) -> Vec<Ident> {
-      match self {
-         MirBodyItem::Clause(cl) => {
-            let cl_vars = cl.args.iter().filter_map(expr_to_ident);
-            let cond_cl_vars = cl.cond_clauses.iter().flat_map(|cc| cc.bound_vars());
-            cl_vars.chain(cond_cl_vars).collect()
-         },
-         MirBodyItem::Generator(gen) => pattern_get_vars(&gen.pattern),
-         MirBodyItem::Cond(cond) => cond.bound_vars(),
-         MirBodyItem::Agg(agg) => pattern_get_vars(&agg.pat),
-      }
-   }
-}
-
-#[derive(Clone)]
-pub(crate) struct MirBodyClause {
-   pub rel: MirRelation,
-   pub args: Vec<Expr>,
-   pub rel_args_span: Span,
-   pub args_span: Span,
-   pub cond_clauses : Vec<CondClause>
-}
-impl MirBodyClause {
-   pub fn selected_args(&self) -> Vec<Expr> {
-      self.rel.indices.iter().map(|&i| self.args[i].clone()).collect()
-   }
-
-   /// returns a vec of (var_ind, var) of all the variables in the clause
-   pub fn vars(&self) -> Vec<(usize, Ident)> {
-      self.args.iter().enumerate()
-         .filter_map(|(i,v)| expr_to_ident(v).map(|v| (i, v)))
-         .collect::<Vec<_>>()
-   }
-   pub fn from(ir_body_clause: IrBodyClause, rel: MirRelation) -> MirBodyClause{
-      MirBodyClause {
-         rel,
-         args: ir_body_clause.args,
-         rel_args_span: ir_body_clause.rel_args_span,
-         args_span: ir_body_clause.args_span,
-         cond_clauses: ir_body_clause.cond_clauses,
-      }
-   }
-}
-
-#[derive(Clone, PartialEq, Eq, Hash)]
-pub(crate) struct MirRelation {
-   pub relation: RelationIdentity,
-   pub indices: Vec<usize>,
-   pub ir_name: Ident,
-   pub version: MirRelationVersion,
-   pub is_full_index: bool,
-   pub is_no_index: bool,
-   pub val_type: IndexValType,
-}
-
-pub(crate) fn ir_relation_version_var_name(ir_name: &Ident, version : MirRelationVersion) -> Ident{
-   let name = format!("{}_{}", ir_name, version.to_string());
-   Ident::new(&name, ir_name.span())
-}
-
-impl MirRelation {
-   pub fn var_name(&self) -> Ident {
-      ir_relation_version_var_name(&self.ir_name, self.version)
-   }
-
-   // TODO this copying is not ideal
-   pub fn key_type(&self) -> Type {
-      let index_types : Vec<_> = self.indices.iter().map(|&i| self.relation.field_types[i].clone()).collect();
-      tuple_type(&index_types)
-   }
-
-   pub fn from(ir_relation : IrRelation, version : MirRelationVersion) -> MirRelation {
-      MirRelation {
-         ir_name: ir_relation.ir_name(),
-         is_full_index: ir_relation.is_full_index(),
-         is_no_index: ir_relation.is_no_index(),
-         relation: ir_relation.relation,
-         indices: ir_relation.indices,
-         version,
-         val_type: ir_relation.val_type
-      }
-   }
-}
-
-#[derive(Clone, Copy, Debug, PartialEq, Eq, Hash)]
-pub(crate) enum MirRelationVersion {
-   TotalDelta,
-   Total,
-   Delta,
-   New,
-}
-
-impl MirRelationVersion {
-   pub fn to_string(&self) -> &'static str{
-      use MirRelationVersion::*;
-      match self { TotalDelta => "total+delta", Delta => "delta", Total => "total", New => "new" }
-   }
-}
-
-fn get_hir_dep_graph(hir: &AscentIr) -> Vec<(usize,usize)> {
-   let mut relations_to_rules_in_head : HashMap<&RelationIdentity, HashSet<usize>> = HashMap::with_capacity(hir.rules.len());
-   for (i, rule) in hir.rules.iter().enumerate(){
-      for head_rel in rule.head_clauses.iter().map(|hcl| &hcl.rel){
-         relations_to_rules_in_head.entry(head_rel).or_default().insert(i);
-      }
-   }
-   
-   let mut edges = vec![];
-   for (i, rule) in hir.rules.iter().enumerate() {
-      for bitem in rule.body_items.iter() {
-         if let Some(body_rel) = bitem.rel() {
-            let body_rel_identity = &body_rel.relation;
-            if let Some(set) = relations_to_rules_in_head.get(body_rel_identity){
-               for &rule_with_rel_in_head in set.iter(){
-                  edges.push((rule_with_rel_in_head, i));
-               }
-            }
-         }
-      }
-   }
-   edges
-}
-
-pub(crate) fn compile_hir_to_mir(hir: &AscentIr) -> syn::Result<AscentMir>{
-
-   let dep_graph = get_hir_dep_graph(hir);
-   let mut dep_graph = DiGraphMap::<_,()>::from_edges(&dep_graph);
-   for i in 0..hir.rules.len() {dep_graph.add_node(i);}
-   let dep_graph = dep_graph.into_graph::<usize>();
-   // println!("{:?}", Dot::with_config(&dep_graph, &[Config::EdgeNoLabel]));
-   let mut sccs = condensation(dep_graph, true);
-
-   let mut mir_sccs = vec![];
-   for scc in sccs.node_weights().collect_vec().iter().rev(){
-      let mut dynamic_relations: HashMap<RelationIdentity, HashSet<IrRelation>> = HashMap::new();
-      let mut body_only_relations: HashMap<RelationIdentity, HashSet<IrRelation>> = HashMap::new();
-
-      let mut dynamic_relations_set = HashSet::new();
-      for &rule_ind in scc.iter(){
-         let rule = &hir.rules[rule_ind];
-         for bitem in rule.body_items.iter() {
-            if let Some(rel) = bitem.rel(){
-               body_only_relations.entry(rel.relation.clone()).or_default().insert(rel.clone());
-            }
-         }
-
-         for hcl in hir.rules[rule_ind].head_clauses.iter() {
-         
-            dynamic_relations_set.insert(hcl.rel.clone());
-            dynamic_relations.entry(hcl.rel.clone()).or_default();
-            // TODO why this?
-            // ... we can add only indices used in bodies in the scc, that requires the codegen to be updated.
-            for rel_ind in &hir.relations_ir_relations[&hcl.rel]{
-               dynamic_relations.get_mut(&hcl.rel).unwrap().insert(rel_ind.clone());
-            }
-         }
-
-      }
-
-      let mut is_looping = false;
-      for rel in dynamic_relations.keys().cloned().collect_vec() {
-         if let Some(indices) = body_only_relations.remove(&rel){
-            is_looping = true;
-            for ind in indices {
-               dynamic_relations.entry(rel.clone()).or_default().insert(ind);
-            }
-         }
-      }
-      
-      let rules = scc.iter()
-                  .flat_map(|&ind| compile_hir_rule_to_mir_rules(&hir.rules[ind as usize], &dynamic_relations_set))
-                  .collect_vec(); 
-
-      for rule in rules.iter() {
-         for bi in rule.body_items.iter() {
-            if let MirBodyItem::Agg(agg) = bi {
-               if dynamic_relations.contains_key(&agg.rel.relation) {
-                  return Err(syn::Error::new(agg.span, 
-                     format!("use of aggregated relation {} cannot be stratified", &agg.rel.relation.name)));
-               }
-            }
-         }
-      }
-      let mir_scc = MirScc{
-         rules,
-         dynamic_relations,
-         body_only_relations,
-         is_looping
-      };
-      mir_sccs.push(mir_scc);
-   }
-
-   sccs.reverse();
-   let sccs_nodes_count = sccs.node_indices().count();
-   let mut sccs_dep_graph = HashMap::with_capacity(sccs_nodes_count);
-   for n in sccs.node_indices() {
-      //the nodes in the sccs graph is in reverse topological order, so we do this 
-      sccs_dep_graph.insert(sccs_nodes_count - n.index() - 1, sccs.neighbors(n).map(|n| sccs_nodes_count - n.index() - 1).collect());
-   }
-
-   Ok(AscentMir {
-      sccs: mir_sccs,
-      deps: sccs_dep_graph,
-      relations_ir_relations: hir.relations_ir_relations.clone(),
-      relations_full_indices: hir.relations_full_indices.clone(),
-      lattices_full_indices: hir.lattices_full_indices.clone(),
-      // relations_no_indices: hir.relations_no_indices.clone(),
-      relations_metadata: hir.relations_metadata.clone(),
-      declaration: hir.declaration.clone(),
-      config: hir.config.clone(),
-      is_parallel: hir.is_parallel,
-   })
-}
-
-fn compile_hir_rule_to_mir_rules_old(rule: &IrRule, dynamic_relations: &HashSet<RelationIdentity>) -> Vec<MirRule>{
-   
-   fn hir_body_items_to_mir_body_items_vec(mir_body_clauses: &[IrBodyItem], dynamic_relations: &HashSet<RelationIdentity>) -> Vec<Vec<MirBodyItem>> {
-      if mir_body_clauses.len() == 0 { return vec![vec![]];}
-      let mut pre_res = hir_body_items_to_mir_body_items_vec(&mir_body_clauses[0..(mir_body_clauses.len() - 1)], dynamic_relations);
-      let hir_bcls_for_mir_bcl = hir_body_item_to_mir_body_items(&mir_body_clauses[mir_body_clauses.len() - 1], dynamic_relations);
-      for i in 0..pre_res.len() {
-         if hir_bcls_for_mir_bcl.len() == 1 {
-            pre_res[i].push(hir_bcls_for_mir_bcl[0].clone());
-         } else {
-            for j in 1 .. hir_bcls_for_mir_bcl.len() {
-               let mut copy = pre_res[i].clone();
-               copy.push(hir_bcls_for_mir_bcl[j].clone());
-               pre_res.push(copy);
-            }
-            pre_res[i].push(hir_bcls_for_mir_bcl[0].clone());
-         }
-      }
-      pre_res
-   }
-   fn hir_body_item_to_mir_body_items(hir_bitem : &IrBodyItem, dynamic_relations: &HashSet<RelationIdentity>) -> Vec<MirBodyItem>{
-      match hir_bitem{
-         IrBodyItem::Clause(hir_bcl) => {
-            let mut res = vec![];
-            let versions = if dynamic_relations.contains(&hir_bcl.rel.relation) {vec![Total, Delta]} else {vec![Total]};
-            for ver in versions.into_iter(){
-               let mir_relation = MirRelation::from(hir_bcl.rel.clone(), ver);
-               let mir_bcl = MirBodyClause{
-                  rel: mir_relation,
-                  args : hir_bcl.args.clone(),
-                  rel_args_span: hir_bcl.rel_args_span,
-                  args_span: hir_bcl.args_span,
-                  cond_clauses: hir_bcl.cond_clauses.clone()
-               };
-               res.push(MirBodyItem::Clause(mir_bcl));
-            }
-            res
-         },
-         IrBodyItem::Cond(cl) => {
-            vec![MirBodyItem::Cond(cl.clone())]
-         }
-         IrBodyItem::Generator(gen) => {
-            vec![MirBodyItem::Generator(gen.clone())]
-         },
-         IrBodyItem::Agg(agg) => {
-            vec![MirBodyItem::Agg(agg.clone())]
-         }
-      }
-      
-   }
-   let mir_body_items = hir_body_items_to_mir_body_items_vec(&rule.body_items, dynamic_relations);
-
-   let mir_body_items = mir_body_items.into_iter().filter(|bitems|{
-      // if body clauses contain dynamic relations, they can't all be total
-      let mut bcls = bitems.iter().filter_map(|bi| match bi {MirBodyItem::Clause(bcl) => Some(bcl), _ => None}); 
-      let mut dynamic_bcls = bcls.filter(|bcl| dynamic_relations.contains(&bcl.rel.relation)).peekable();
-      dynamic_bcls.peek().is_none() || !dynamic_bcls.all(|bcl| bcl.rel.version == Total)
-   });
-   
-   mir_body_items.into_iter()
-      .map(|bcls| MirRule {
-         body_items: bcls,
-         head_clause: rule.head_clauses.clone(),
-         simple_join_start_index: rule.simple_join_start_index,
-         reorderable: rule.simple_join_start_index == Some(0)
-      }).collect()
-}
-
-fn compile_hir_rule_to_mir_rules(rule: &IrRule, dynamic_relations: &HashSet<RelationIdentity>) -> Vec<MirRule>{
-   
-   fn versions_base(count: usize) -> Vec<Vec<MirRelationVersion>> {
-      if count == 0 {
-         vec![]
-      } else {
-         let mut res = versions_base(count - 1);
-         for i in 0..res.len() {
-            res[i].push(MirRelationVersion::TotalDelta);
-         }
-         let mut new_combination = vec![MirRelationVersion::Total; count];
-         new_combination[count - 1] = MirRelationVersion::Delta;
-         res.push(new_combination);
-         res
-      }
-   }
-
-   // TODO is it worth it?
-   fn versions(dynamic_cls: &[usize], simple_join_start_index: Option<usize>) -> Vec<Vec<MirRelationVersion>> {
-      fn remove_total_delta_at_index(ind: usize, res: &mut Vec<Vec<MirRelationVersion>>) {
-         let mut i = 0;
-         while i < res.len() {
-            if res[i].get(ind) == Some(&TotalDelta) {
-               res.insert(i + 1, res[i].clone());
-               res[i][ind] = Total;
-               res[i + 1][ind] = Delta;
-            }
-            i += 1;
-         }
-      }
-      
-      let count = dynamic_cls.len();
-      let mut res = versions_base(count);
-      let no_total_delta_at_beginning = false;
-      if no_total_delta_at_beginning {
-         if let Some(ind) = simple_join_start_index {
-            remove_total_delta_at_index(ind, &mut res);
-            remove_total_delta_at_index(ind + 1, &mut res);
-         } else if dynamic_cls.get(0) == Some(&0) {
-            remove_total_delta_at_index(0, &mut res);
-         }
-      }
-      res
-   }
-
-   fn hir_body_item_to_mir_body_item(hir_bitem : &IrBodyItem, version: Option<MirRelationVersion>) -> MirBodyItem{
-      match hir_bitem {
-        IrBodyItem::Clause(_) => { },
-        _ => assert!(version.is_none())
-      }
-      match hir_bitem{
-         IrBodyItem::Clause(hir_bcl) => {
-            let ver = version.unwrap_or(MirRelationVersion::Total);
-            let mir_relation = MirRelation::from(hir_bcl.rel.clone(), ver);
-            let mir_bcl = MirBodyClause{
-               rel: mir_relation,
-               args : hir_bcl.args.clone(),
-               rel_args_span: hir_bcl.rel_args_span,
-               args_span: hir_bcl.args_span,
-               cond_clauses: hir_bcl.cond_clauses.clone()
-            };
-            MirBodyItem::Clause(mir_bcl)
-         },
-         IrBodyItem::Cond(cl) => MirBodyItem::Cond(cl.clone()),
-         IrBodyItem::Generator(gen) => MirBodyItem::Generator(gen.clone()),
-         IrBodyItem::Agg(agg) => MirBodyItem::Agg(agg.clone())
-      }
-   }
-
-   
-   let dynamic_cls = rule.body_items.iter().enumerate().filter_map(|(i, cl)| match cl {
-      IrBodyItem::Clause(cl) if dynamic_relations.contains(&cl.rel.relation) => Some(i),
-      _ => None,
-   }).collect_vec();
-
-   let version_combinations = if dynamic_cls.len() == 0 {vec![vec![]]} else {versions(&dynamic_cls[..], rule.simple_join_start_index)};
-
-<<<<<<< HEAD
-   // println!("version_combos: \n{}", version_combinations.iter().map(|combo| combo.iter().map(|v| format!("{v:?}")).join(", ")).join("\n"));
-   let mut mir_body_items = Vec::new();
-=======
-   let mut mir_body_items = Vec::with_capacity(version_combinations.len());
->>>>>>> f75a2034
-
-   for version_combination in version_combinations {
-      let versions = dynamic_cls.iter().zip(version_combination)
-         .fold(vec![None; rule.body_items.len()], |mut acc, (i, v)| {acc[*i] = Some(v); acc});
-      let mir_bodys = rule.body_items.iter().zip(versions).map(|(bi, v)| hir_body_item_to_mir_body_item(bi, v))
-         .collect_vec();
-      mir_body_items.push(mir_bodys)
-   }
-
-   mir_body_items.into_iter().map(|bcls| {
-
-      // rule is reorderable if it is a simple join and the second clause does not depend on items 
-      // before the first clause (i.e., let z = &1, foo(x, y), bar(y, z) is not reorderable)
-      let reorderable = rule.simple_join_start_index.map_or(false, |ind| {
-         let pre_first_clause_vars = bcls.iter().take(ind).flat_map(MirBodyItem::bound_vars);
-         !intersects(pre_first_clause_vars, bcls[ind + 1].bound_vars().into_iter())
-      });
-      MirRule {
-         body_items: bcls,
-         head_clause: rule.head_clauses.clone(),
-         simple_join_start_index: rule.simple_join_start_index,
-         reorderable
-      }
-   }).collect()
-}
+use std::{collections::{HashMap, HashSet}, fmt::Display, iter::FromIterator, rc::Rc};
+use std::fmt::Write;
+use itertools::Itertools;
+use petgraph::{algo::{condensation, kosaraju_scc}, dot::{Config, Dot}, graphmap::DiGraphMap};
+use proc_macro2::{Ident, Span};
+use quote::ToTokens;
+use syn::{Expr, Type, parse2};
+use crate::{ascent_hir::{AscentConfig, IrAggClause, IrBodyItem, get_indices_given_grounded_variables, ir_name_for_rel_indices, RelationMetadata, ir_rule_summary, IndexValType}, ascent_mir::MirRelationVersion::*, ascent_syntax::Declaration, utils::{exp_cloned, expr_to_ident, pat_to_ident, tuple, tuple_type, subsumes, intersects}, syn_utils::pattern_get_vars};
+use crate::ascent_syntax::{CondClause, GeneratorNode, RelationIdentity};
+use crate::{ascent_hir::{IrBodyClause, IrHeadClause, IrRelation, IrRule, AscentIr}};
+
+pub(crate) struct AscentMir {
+   pub sccs: Vec<MirScc>,
+   pub deps: HashMap<usize, HashSet<usize>>,
+   pub relations_ir_relations: HashMap<RelationIdentity, HashSet<IrRelation>>,
+   pub relations_full_indices: HashMap<RelationIdentity, IrRelation>,
+   // pub relations_no_indices: HashMap<RelationIdentity, IrRelation>,
+   pub relations_metadata: HashMap<RelationIdentity, RelationMetadata>,
+   pub lattices_full_indices: HashMap<RelationIdentity, IrRelation>,
+   pub declaration: Declaration,
+   pub config: AscentConfig,
+   pub is_parallel: bool,
+}
+
+pub(crate) struct MirScc {
+   pub rules: Vec<MirRule>,
+   pub dynamic_relations: HashMap<RelationIdentity, HashSet<IrRelation>>,
+   pub body_only_relations: HashMap<RelationIdentity, HashSet<IrRelation>>,
+   pub is_looping: bool
+}
+
+
+pub(crate) fn mir_summary(mir: &AscentMir) -> String{
+   let mut res = String::new();
+   for (i, scc) in mir.sccs.iter().enumerate() {
+      writeln!(&mut res, "scc {}, is_looping: {}:", i, scc.is_looping);
+      for r in scc.rules.iter() {
+         writeln!(&mut res, "  {}", mir_rule_summary(r));
+      }
+      write!(&mut res, "  dynamic relations: ");
+      writeln!(&mut res, "{}", scc.dynamic_relations.keys().map(|r| r.name.to_string()).join(", "));
+   }
+   res
+}
+
+#[derive(Clone)]
+pub(crate) struct MirRule {
+   // TODO rename to head_clauses
+   pub head_clause: Vec<IrHeadClause>,
+   pub body_items: Vec<MirBodyItem>,
+   pub simple_join_start_index: Option<usize>,
+   pub reorderable: bool
+}
+
+pub(crate) fn mir_rule_summary(rule: &MirRule) -> String {
+   fn bitem_to_str(bitem: &MirBodyItem) -> String {
+      match bitem {
+         MirBodyItem::Clause(bcl) => format!("{}_{}", bcl.rel.ir_name, bcl.rel.version.to_string()),
+         MirBodyItem::Generator(gen) => format!("for_{}", pat_to_ident(&gen.pattern).map(|x| x.to_string()).unwrap_or_default()),
+         MirBodyItem::Cond(CondClause::If(..)) => format!("if ⋯"),
+         MirBodyItem::Cond(CondClause::IfLet(..)) => format!("if let ⋯"),
+         MirBodyItem::Cond(CondClause::Let(..)) => format!("let ⋯"),
+         MirBodyItem::Agg(agg) => format!("agg {}", agg.rel.ir_name()),
+      }
+   }
+   format!("{} <-- {}{simple_join}{reorderable}",
+            rule.head_clause.iter().map(|hcl| hcl.rel.name.to_string()).join(", "),
+            rule.body_items.iter().map(bitem_to_str).join(", "),
+            simple_join = if rule.simple_join_start_index.is_some() {" [SIMPLE JOIN]"} else {""},
+            reorderable = if rule.simple_join_start_index.is_some() && !rule.reorderable {" [NOT REORDERABLE]"} else {""})
+}
+
+#[derive(Clone)]
+pub(crate) enum MirBodyItem {
+   Clause(MirBodyClause),
+   Generator(GeneratorNode),
+   Cond(CondClause),
+   Agg(IrAggClause)
+}
+
+impl MirBodyItem {
+   pub fn unwrap_clause(&self) -> &MirBodyClause {
+      match self {
+         MirBodyItem::Clause(cl) => cl,
+         _ => panic!("MirBodyItem: unwrap_clause called on non_clause")
+      }
+   }
+
+   pub fn bound_vars(&self) -> Vec<Ident> {
+      match self {
+         MirBodyItem::Clause(cl) => {
+            let cl_vars = cl.args.iter().filter_map(expr_to_ident);
+            let cond_cl_vars = cl.cond_clauses.iter().flat_map(|cc| cc.bound_vars());
+            cl_vars.chain(cond_cl_vars).collect()
+         },
+         MirBodyItem::Generator(gen) => pattern_get_vars(&gen.pattern),
+         MirBodyItem::Cond(cond) => cond.bound_vars(),
+         MirBodyItem::Agg(agg) => pattern_get_vars(&agg.pat),
+      }
+   }
+}
+
+#[derive(Clone)]
+pub(crate) struct MirBodyClause {
+   pub rel: MirRelation,
+   pub args: Vec<Expr>,
+   pub rel_args_span: Span,
+   pub args_span: Span,
+   pub cond_clauses : Vec<CondClause>
+}
+impl MirBodyClause {
+   pub fn selected_args(&self) -> Vec<Expr> {
+      self.rel.indices.iter().map(|&i| self.args[i].clone()).collect()
+   }
+
+   /// returns a vec of (var_ind, var) of all the variables in the clause
+   pub fn vars(&self) -> Vec<(usize, Ident)> {
+      self.args.iter().enumerate()
+         .filter_map(|(i,v)| expr_to_ident(v).map(|v| (i, v)))
+         .collect::<Vec<_>>()
+   }
+   pub fn from(ir_body_clause: IrBodyClause, rel: MirRelation) -> MirBodyClause{
+      MirBodyClause {
+         rel,
+         args: ir_body_clause.args,
+         rel_args_span: ir_body_clause.rel_args_span,
+         args_span: ir_body_clause.args_span,
+         cond_clauses: ir_body_clause.cond_clauses,
+      }
+   }
+}
+
+#[derive(Clone, PartialEq, Eq, Hash)]
+pub(crate) struct MirRelation {
+   pub relation: RelationIdentity,
+   pub indices: Vec<usize>,
+   pub ir_name: Ident,
+   pub version: MirRelationVersion,
+   pub is_full_index: bool,
+   pub is_no_index: bool,
+   pub val_type: IndexValType,
+}
+
+pub(crate) fn ir_relation_version_var_name(ir_name: &Ident, version : MirRelationVersion) -> Ident{
+   let name = format!("{}_{}", ir_name, version.to_string());
+   Ident::new(&name, ir_name.span())
+}
+
+impl MirRelation {
+   pub fn var_name(&self) -> Ident {
+      ir_relation_version_var_name(&self.ir_name, self.version)
+   }
+
+   // TODO this copying is not ideal
+   pub fn key_type(&self) -> Type {
+      let index_types : Vec<_> = self.indices.iter().map(|&i| self.relation.field_types[i].clone()).collect();
+      tuple_type(&index_types)
+   }
+
+   pub fn from(ir_relation : IrRelation, version : MirRelationVersion) -> MirRelation {
+      MirRelation {
+         ir_name: ir_relation.ir_name(),
+         is_full_index: ir_relation.is_full_index(),
+         is_no_index: ir_relation.is_no_index(),
+         relation: ir_relation.relation,
+         indices: ir_relation.indices,
+         version,
+         val_type: ir_relation.val_type
+      }
+   }
+}
+
+#[derive(Clone, Copy, Debug, PartialEq, Eq, Hash)]
+pub(crate) enum MirRelationVersion {
+   TotalDelta,
+   Total,
+   Delta,
+   New,
+}
+
+impl MirRelationVersion {
+   pub fn to_string(&self) -> &'static str{
+      use MirRelationVersion::*;
+      match self { TotalDelta => "total+delta", Delta => "delta", Total => "total", New => "new" }
+   }
+}
+
+fn get_hir_dep_graph(hir: &AscentIr) -> Vec<(usize,usize)> {
+   let mut relations_to_rules_in_head : HashMap<&RelationIdentity, HashSet<usize>> = HashMap::with_capacity(hir.rules.len());
+   for (i, rule) in hir.rules.iter().enumerate(){
+      for head_rel in rule.head_clauses.iter().map(|hcl| &hcl.rel){
+         relations_to_rules_in_head.entry(head_rel).or_default().insert(i);
+      }
+   }
+   
+   let mut edges = vec![];
+   for (i, rule) in hir.rules.iter().enumerate() {
+      for bitem in rule.body_items.iter() {
+         if let Some(body_rel) = bitem.rel() {
+            let body_rel_identity = &body_rel.relation;
+            if let Some(set) = relations_to_rules_in_head.get(body_rel_identity){
+               for &rule_with_rel_in_head in set.iter(){
+                  edges.push((rule_with_rel_in_head, i));
+               }
+            }
+         }
+      }
+   }
+   edges
+}
+
+pub(crate) fn compile_hir_to_mir(hir: &AscentIr) -> syn::Result<AscentMir>{
+
+   let dep_graph = get_hir_dep_graph(hir);
+   let mut dep_graph = DiGraphMap::<_,()>::from_edges(&dep_graph);
+   for i in 0..hir.rules.len() {dep_graph.add_node(i);}
+   let dep_graph = dep_graph.into_graph::<usize>();
+   // println!("{:?}", Dot::with_config(&dep_graph, &[Config::EdgeNoLabel]));
+   let mut sccs = condensation(dep_graph, true);
+
+   let mut mir_sccs = vec![];
+   for scc in sccs.node_weights().collect_vec().iter().rev(){
+      let mut dynamic_relations: HashMap<RelationIdentity, HashSet<IrRelation>> = HashMap::new();
+      let mut body_only_relations: HashMap<RelationIdentity, HashSet<IrRelation>> = HashMap::new();
+
+      let mut dynamic_relations_set = HashSet::new();
+      for &rule_ind in scc.iter(){
+         let rule = &hir.rules[rule_ind];
+         for bitem in rule.body_items.iter() {
+            if let Some(rel) = bitem.rel(){
+               body_only_relations.entry(rel.relation.clone()).or_default().insert(rel.clone());
+            }
+         }
+
+         for hcl in hir.rules[rule_ind].head_clauses.iter() {
+         
+            dynamic_relations_set.insert(hcl.rel.clone());
+            dynamic_relations.entry(hcl.rel.clone()).or_default();
+            // TODO why this?
+            // ... we can add only indices used in bodies in the scc, that requires the codegen to be updated.
+            for rel_ind in &hir.relations_ir_relations[&hcl.rel]{
+               dynamic_relations.get_mut(&hcl.rel).unwrap().insert(rel_ind.clone());
+            }
+         }
+
+      }
+
+      let mut is_looping = false;
+      for rel in dynamic_relations.keys().cloned().collect_vec() {
+         if let Some(indices) = body_only_relations.remove(&rel){
+            is_looping = true;
+            for ind in indices {
+               dynamic_relations.entry(rel.clone()).or_default().insert(ind);
+            }
+         }
+      }
+      
+      let rules = scc.iter()
+                  .flat_map(|&ind| compile_hir_rule_to_mir_rules(&hir.rules[ind as usize], &dynamic_relations_set))
+                  .collect_vec(); 
+
+      for rule in rules.iter() {
+         for bi in rule.body_items.iter() {
+            if let MirBodyItem::Agg(agg) = bi {
+               if dynamic_relations.contains_key(&agg.rel.relation) {
+                  return Err(syn::Error::new(agg.span, 
+                     format!("use of aggregated relation {} cannot be stratified", &agg.rel.relation.name)));
+               }
+            }
+         }
+      }
+      let mir_scc = MirScc{
+         rules,
+         dynamic_relations,
+         body_only_relations,
+         is_looping
+      };
+      mir_sccs.push(mir_scc);
+   }
+
+   sccs.reverse();
+   let sccs_nodes_count = sccs.node_indices().count();
+   let mut sccs_dep_graph = HashMap::with_capacity(sccs_nodes_count);
+   for n in sccs.node_indices() {
+      //the nodes in the sccs graph is in reverse topological order, so we do this 
+      sccs_dep_graph.insert(sccs_nodes_count - n.index() - 1, sccs.neighbors(n).map(|n| sccs_nodes_count - n.index() - 1).collect());
+   }
+
+   Ok(AscentMir {
+      sccs: mir_sccs,
+      deps: sccs_dep_graph,
+      relations_ir_relations: hir.relations_ir_relations.clone(),
+      relations_full_indices: hir.relations_full_indices.clone(),
+      lattices_full_indices: hir.lattices_full_indices.clone(),
+      // relations_no_indices: hir.relations_no_indices.clone(),
+      relations_metadata: hir.relations_metadata.clone(),
+      declaration: hir.declaration.clone(),
+      config: hir.config.clone(),
+      is_parallel: hir.is_parallel,
+   })
+}
+
+fn compile_hir_rule_to_mir_rules_old(rule: &IrRule, dynamic_relations: &HashSet<RelationIdentity>) -> Vec<MirRule>{
+   
+   fn hir_body_items_to_mir_body_items_vec(mir_body_clauses: &[IrBodyItem], dynamic_relations: &HashSet<RelationIdentity>) -> Vec<Vec<MirBodyItem>> {
+      if mir_body_clauses.len() == 0 { return vec![vec![]];}
+      let mut pre_res = hir_body_items_to_mir_body_items_vec(&mir_body_clauses[0..(mir_body_clauses.len() - 1)], dynamic_relations);
+      let hir_bcls_for_mir_bcl = hir_body_item_to_mir_body_items(&mir_body_clauses[mir_body_clauses.len() - 1], dynamic_relations);
+      for i in 0..pre_res.len() {
+         if hir_bcls_for_mir_bcl.len() == 1 {
+            pre_res[i].push(hir_bcls_for_mir_bcl[0].clone());
+         } else {
+            for j in 1 .. hir_bcls_for_mir_bcl.len() {
+               let mut copy = pre_res[i].clone();
+               copy.push(hir_bcls_for_mir_bcl[j].clone());
+               pre_res.push(copy);
+            }
+            pre_res[i].push(hir_bcls_for_mir_bcl[0].clone());
+         }
+      }
+      pre_res
+   }
+   fn hir_body_item_to_mir_body_items(hir_bitem : &IrBodyItem, dynamic_relations: &HashSet<RelationIdentity>) -> Vec<MirBodyItem>{
+      match hir_bitem{
+         IrBodyItem::Clause(hir_bcl) => {
+            let mut res = vec![];
+            let versions = if dynamic_relations.contains(&hir_bcl.rel.relation) {vec![Total, Delta]} else {vec![Total]};
+            for ver in versions.into_iter(){
+               let mir_relation = MirRelation::from(hir_bcl.rel.clone(), ver);
+               let mir_bcl = MirBodyClause{
+                  rel: mir_relation,
+                  args : hir_bcl.args.clone(),
+                  rel_args_span: hir_bcl.rel_args_span,
+                  args_span: hir_bcl.args_span,
+                  cond_clauses: hir_bcl.cond_clauses.clone()
+               };
+               res.push(MirBodyItem::Clause(mir_bcl));
+            }
+            res
+         },
+         IrBodyItem::Cond(cl) => {
+            vec![MirBodyItem::Cond(cl.clone())]
+         }
+         IrBodyItem::Generator(gen) => {
+            vec![MirBodyItem::Generator(gen.clone())]
+         },
+         IrBodyItem::Agg(agg) => {
+            vec![MirBodyItem::Agg(agg.clone())]
+         }
+      }
+      
+   }
+   let mir_body_items = hir_body_items_to_mir_body_items_vec(&rule.body_items, dynamic_relations);
+
+   let mir_body_items = mir_body_items.into_iter().filter(|bitems|{
+      // if body clauses contain dynamic relations, they can't all be total
+      let mut bcls = bitems.iter().filter_map(|bi| match bi {MirBodyItem::Clause(bcl) => Some(bcl), _ => None}); 
+      let mut dynamic_bcls = bcls.filter(|bcl| dynamic_relations.contains(&bcl.rel.relation)).peekable();
+      dynamic_bcls.peek().is_none() || !dynamic_bcls.all(|bcl| bcl.rel.version == Total)
+   });
+   
+   mir_body_items.into_iter()
+      .map(|bcls| MirRule {
+         body_items: bcls,
+         head_clause: rule.head_clauses.clone(),
+         simple_join_start_index: rule.simple_join_start_index,
+         reorderable: rule.simple_join_start_index == Some(0)
+      }).collect()
+}
+
+fn compile_hir_rule_to_mir_rules(rule: &IrRule, dynamic_relations: &HashSet<RelationIdentity>) -> Vec<MirRule>{
+   
+   fn versions_base(count: usize) -> Vec<Vec<MirRelationVersion>> {
+      if count == 0 {
+         vec![]
+      } else {
+         let mut res = versions_base(count - 1);
+         for i in 0..res.len() {
+            res[i].push(MirRelationVersion::TotalDelta);
+         }
+         let mut new_combination = vec![MirRelationVersion::Total; count];
+         new_combination[count - 1] = MirRelationVersion::Delta;
+         res.push(new_combination);
+         res
+      }
+   }
+
+   // TODO is it worth it?
+   fn versions(dynamic_cls: &[usize], simple_join_start_index: Option<usize>) -> Vec<Vec<MirRelationVersion>> {
+      fn remove_total_delta_at_index(ind: usize, res: &mut Vec<Vec<MirRelationVersion>>) {
+         let mut i = 0;
+         while i < res.len() {
+            if res[i].get(ind) == Some(&TotalDelta) {
+               res.insert(i + 1, res[i].clone());
+               res[i][ind] = Total;
+               res[i + 1][ind] = Delta;
+            }
+            i += 1;
+         }
+      }
+      
+      let count = dynamic_cls.len();
+      let mut res = versions_base(count);
+      let no_total_delta_at_beginning = false;
+      if no_total_delta_at_beginning {
+         if let Some(ind) = simple_join_start_index {
+            remove_total_delta_at_index(ind, &mut res);
+            remove_total_delta_at_index(ind + 1, &mut res);
+         } else if dynamic_cls.get(0) == Some(&0) {
+            remove_total_delta_at_index(0, &mut res);
+         }
+      }
+      res
+   }
+
+   fn hir_body_item_to_mir_body_item(hir_bitem : &IrBodyItem, version: Option<MirRelationVersion>) -> MirBodyItem{
+      match hir_bitem {
+        IrBodyItem::Clause(_) => { },
+        _ => assert!(version.is_none())
+      }
+      match hir_bitem{
+         IrBodyItem::Clause(hir_bcl) => {
+            let ver = version.unwrap_or(MirRelationVersion::Total);
+            let mir_relation = MirRelation::from(hir_bcl.rel.clone(), ver);
+            let mir_bcl = MirBodyClause{
+               rel: mir_relation,
+               args : hir_bcl.args.clone(),
+               rel_args_span: hir_bcl.rel_args_span,
+               args_span: hir_bcl.args_span,
+               cond_clauses: hir_bcl.cond_clauses.clone()
+            };
+            MirBodyItem::Clause(mir_bcl)
+         },
+         IrBodyItem::Cond(cl) => MirBodyItem::Cond(cl.clone()),
+         IrBodyItem::Generator(gen) => MirBodyItem::Generator(gen.clone()),
+         IrBodyItem::Agg(agg) => MirBodyItem::Agg(agg.clone())
+      }
+   }
+
+   
+   let dynamic_cls = rule.body_items.iter().enumerate().filter_map(|(i, cl)| match cl {
+      IrBodyItem::Clause(cl) if dynamic_relations.contains(&cl.rel.relation) => Some(i),
+      _ => None,
+   }).collect_vec();
+
+   let version_combinations = if dynamic_cls.len() == 0 {vec![vec![]]} else {versions(&dynamic_cls[..], rule.simple_join_start_index)};
+
+   let mut mir_body_items = Vec::with_capacity(version_combinations.len());
+
+   for version_combination in version_combinations {
+      let versions = dynamic_cls.iter().zip(version_combination)
+         .fold(vec![None; rule.body_items.len()], |mut acc, (i, v)| {acc[*i] = Some(v); acc});
+      let mir_bodys = rule.body_items.iter().zip(versions).map(|(bi, v)| hir_body_item_to_mir_body_item(bi, v))
+         .collect_vec();
+      mir_body_items.push(mir_bodys)
+   }
+
+   mir_body_items.into_iter().map(|bcls| {
+
+      // rule is reorderable if it is a simple join and the second clause does not depend on items 
+      // before the first clause (i.e., let z = &1, foo(x, y), bar(y, z) is not reorderable)
+      let reorderable = rule.simple_join_start_index.map_or(false, |ind| {
+         let pre_first_clause_vars = bcls.iter().take(ind).flat_map(MirBodyItem::bound_vars);
+         !intersects(pre_first_clause_vars, bcls[ind + 1].bound_vars().into_iter())
+      });
+      MirRule {
+         body_items: bcls,
+         head_clause: rule.head_clauses.clone(),
+         simple_join_start_index: rule.simple_join_start_index,
+         reorderable
+      }
+   }).collect()
+}