use std::{collections::{BTreeSet, HashSet}, fmt::Display};

use itertools::{Iterate, Itertools};
use proc_macro2::{Ident, Span};
use syn::{Expr, Type, parse2, spanned::Spanned, parse_quote, parse_quote_spanned};

use crate::{ascent_hir::{IrRelation, IndexValType}, ascent_syntax::{CondClause, RelationIdentity}, syn_utils::pattern_get_vars, utils::TokenStreamExtensions};
use crate::utils::{exp_cloned, expr_to_ident, pat_to_ident, tuple, tuple_spanned, tuple_type};
use crate::ascent_mir::{AscentMir, MirBodyItem, MirRelation, MirRelationVersion, MirRule, MirScc, ir_relation_version_var_name, mir_rule_summary, mir_summary};
use crate::ascent_mir::MirRelationVersion::*;

pub(crate) fn compile_mir(mir: &AscentMir, is_ascent_run: bool) -> proc_macro2::TokenStream {
   
   let mut relation_fields = vec![];
   let mut field_defaults = vec![];

   for (rel, rel_indices) in mir.relations_ir_relations.iter(){
      let name = &rel.name;
      let field_types = tuple_type(&rel.field_types);
      let rel_attrs = &mir.relations_metadata[rel].attributes;
      let rel_indices_comment = format!("\nphysical indices:\n {}", 
         rel_indices.iter().map(|ind| format!("{}", ind.ir_name())).join("; "));
      let rel_type = if !mir.is_parallel { 
         quote! {::std::vec::Vec<#field_types>} 
      } else if !rel.is_lattice {
         quote! {::ascent::boxcar::Vec<#field_types>} 
      } else {
         quote! {::ascent::boxcar::Vec<::std::sync::RwLock<#field_types>>} 
      };
      relation_fields.push(quote! {
         #(#rel_attrs)*
         #[doc = #rel_indices_comment]
         pub #name: #rel_type,
      });
      field_defaults.push(quote! {#name : Default::default(),});
      if rel.is_lattice && mir.is_parallel {
         let lattice_mutex_name = lattice_insertion_mutex_var_name(rel);
         relation_fields.push(quote! {
            pub #lattice_mutex_name: ::std::vec::Vec<std::sync::Mutex<()>>,
         });
         field_defaults.push(quote! {#lattice_mutex_name: {
            let len = ::ascent::internal::shards_count();
            let mut v = Vec::with_capacity(len); for _ in 0..len {v.push(Default::default())}; 
            v },
         })
      }
      for ind in rel_indices.iter(){
         let name = &ind.ir_name();
         let index_type: Vec<Type> = ind.indices.iter().map(|&i| rel.field_types[i].clone()).collect();
         let index_type = tuple_type(&index_type);
         let rel_index_type = rel_index_type(ind, mir);
         relation_fields.push(quote!{
            // #[allow(non_snake_case)]
            pub #name: #rel_index_type,
         });
         field_defaults.push(quote! {#name : Default::default(),});
      }
   }

   let sccs_ordered = &mir.sccs;
   let mut scc_time_fields = vec![];
   let mut scc_time_field_defaults = vec![];
   let mut rule_time_fields = vec![];
   let mut rule_time_fields_defaults = vec![];
   for i in 0..mir.sccs.len(){
      let name = scc_time_field_name(i);
      scc_time_fields.push(quote!{
         pub #name: std::time::Duration,
      });
      scc_time_field_defaults.push(quote!{
         #name: std::time::Duration::ZERO,
      });
      for (rule_ind, rule) in mir.sccs[i].rules.iter().enumerate() {
         let name = rule_time_field_name(i, rule_ind);
         rule_time_fields.push(quote!{
            pub #name: std::time::Duration,
         });
         rule_time_fields_defaults.push(quote!{
            #name: std::time::Duration::ZERO,
         });
      }
   }

   
   let mut sccs_compiled = vec![];
   for (i, scc) in sccs_ordered.iter().enumerate() {
      let msg = format!("scc {}", i);
      let scc_compiled = compile_mir_scc(mir, i);
      let scc_time_field_name = scc_time_field_name(i);
      sccs_compiled.push(quote!{
         ascent::internal::comment(#msg);
         {
            let _scc_start_time = ::ascent::internal::Instant::now();
            #scc_compiled
            _self.#scc_time_field_name += _scc_start_time.elapsed();
         }
      });
   }

   let update_indices_body = compile_update_indices_function_body(mir);
   let relation_sizes_body = compile_relation_sizes_body(mir);
   let scc_times_summary_body = compile_scc_times_summary_body(mir);

   let mut type_constraints = vec![];
   let mut field_type_names = HashSet::<String>::new();
   let mut lat_field_type_names = HashSet::<String>::new();

   
   for relation in mir.relations_ir_relations.keys() {
      use crate::quote::ToTokens;
      for (i,field_type) in relation.field_types.iter().enumerate() {
         let is_lat = relation.is_lattice && i == relation.field_types.len() - 1;
         let add = if let Type::Path(path) = field_type {
            let container = if is_lat {&mut lat_field_type_names} else {&mut field_type_names};
            container.insert(path.path.clone().into_token_stream().to_string())
         } else {true}; 
         if add {
            let type_constraints_type = 
               if is_lat {quote_spanned!(field_type.span()=>LatTypeConstraints)} 
               else {quote_spanned!(field_type.span()=>TypeConstraints)}; 
            type_constraints.push(quote_spanned!{field_type.span()=>
               let _type_constraints : ascent::internal::#type_constraints_type<#field_type>;
            });
            if mir.is_parallel {
               type_constraints.push(quote_spanned!{field_type.span()=>
                  let _par_constraints : ascent::internal::ParTypeConstraints<#field_type>;
               });
            }
         }
      }
   }

   let mut relation_initializations = vec![];
   for (rel, md) in mir.relations_metadata.iter() {
      if let Some(ref init) = md.initialization {
         let rel_name = &rel.name;
         relation_initializations.push(quote! {
            _self.#rel_name = #init;
         });
      }
   }
   if relation_initializations.len() > 0 {
      relation_initializations.push(quote! {
         _self.update_indices_priv();
      })
   }

   let par_usings = if mir.is_parallel {quote! {
      use ascent::rayon::iter::ParallelBridge;
      use ascent::rayon::iter::ParallelIterator;
      use ascent::internal::CRelIndexRead;
      use ascent::internal::CRelIndexReadAll;
   }} else {quote!{}};

   let run_usings = quote! {
      use core::cmp::PartialEq;
      use ascent::internal::RelIndexRead;
      use ascent::internal::RelIndexReadAll;
      #par_usings
   };
   
   let generate_run_timeout = !is_ascent_run && mir.config.generate_run_partial; 
   let run_func = if is_ascent_run {quote!{}} 
   else if generate_run_timeout {
      quote! {
         #[allow(unused_imports)]
         #[doc = "Runs the Ascent program to a fixed point."]
         pub fn run(&mut self) {
            self.run_timeout(::std::time::Duration::MAX);
         }
      } 
   } else {
      quote! {
         #[allow(unused_imports)]
         #[doc = "Runs the Ascent program to a fixed point."]
         pub fn run(&mut self) {
            macro_rules! __check_return_conditions {() => {};}
            #run_usings
            self.update_indices_priv();
            let _self = self;
            #(#sccs_compiled)*
         }
      }
   };
   let run_timeout_func = if !generate_run_timeout {quote!{}} else {
      quote! {
         #[allow(unused_imports)]
         #[doc = "Runs the Ascent program to a fixed point or until the timeout is reached. In case of a timeout returns false"]
         pub fn run_timeout(&mut self, timeout: ::std::time::Duration) -> bool {
            let __start_time = ::ascent::internal::Instant::now();
            macro_rules! __check_return_conditions {() => {
               if timeout < ::std::time::Duration::MAX && __start_time.elapsed() >= timeout {return false;}
            };}
            #run_usings
            self.update_indices_priv();
            let _self = self;
            #(#sccs_compiled)*
            true
         }
      }
   };
   let run_code = if !is_ascent_run {quote!{}} else {
      quote! {
         macro_rules! __check_return_conditions {() => {};}
         #run_usings
         let _self = &mut __run_res;
         #(#relation_initializations)*
         #(#sccs_compiled)*
      }
   };

   let relation_initializations_for_default_impl = 
      if is_ascent_run {vec![]} else {relation_initializations};
   let summary = mir_summary(mir);
   let (impl_generics, ty_generics, where_clause) = mir.declaration.generics.split_for_impl();
   let vis = &mir.declaration.visibility;
   let struct_name = &mir.declaration.ident;
   let generics = &mir.declaration.generics;
   let struct_attrs = &mir.declaration.attrs;
   let summary_fn = if is_ascent_run { quote! {
      pub fn summary(&self) -> &'static str {#summary}
   }} else { quote! {
      pub fn summary() -> &'static str {#summary}
   }};
   let rule_time_fields = if mir.config.include_rule_times {rule_time_fields} else {vec![]};
   let rule_time_fields_defaults = if mir.config.include_rule_times {rule_time_fields_defaults} else {vec![]};
   let res = quote! {
      #(#struct_attrs)*
      #vis struct #struct_name #generics {
         #(#relation_fields)*
         #(#scc_time_fields)*
         #(#rule_time_fields)*
         pub update_time_nanos: std::sync::atomic::AtomicU64,
      }
      impl #impl_generics #struct_name #ty_generics #where_clause {
         #run_func

         #run_timeout_func
         // TODO remove pub update_indices at some point
         fn update_indices_priv(&mut self) {
            #update_indices_body
         }

         #[deprecated = "Explicit call to update_indices not required anymore."]
         pub fn update_indices(&mut self) {
            self.update_indices_priv();
         }
<<<<<<< HEAD
         #[allow(unused_imports)]
=======
>>>>>>> 2f3af2cc
         fn type_constraints() {
            #(#type_constraints)*
         }
         #summary_fn
         
         pub fn relation_sizes_summary(&self) -> String {
            #relation_sizes_body
         }
         pub fn scc_times_summary(&self) -> String {
            #scc_times_summary_body
         }
      }
      impl #impl_generics Default for #struct_name #ty_generics #where_clause {
         fn default() -> Self {
            let mut _self = #struct_name {
               #(#field_defaults)*
               #(#scc_time_field_defaults)*
               #(#rule_time_fields_defaults)*
               update_time_nanos: Default::default(),
            };
            #(#relation_initializations_for_default_impl)*
            _self
         }
      }
   };
   if !is_ascent_run {res} else {
      quote! {
         {
            #res
            let mut __run_res: #struct_name #ty_generics = #struct_name::default();
            #[allow(unused_imports)]
            {
               ascent::internal::comment("running...");
               #run_code
            }
            __run_res
         }
      }
   }
}

fn rel_index_type(rel: &IrRelation, mir: &AscentMir) -> Type {
   let span = rel.relation.name.span();

   let key_type = rel.key_type();
   let value_type = rel.value_type();

   let is_lat_full_index = rel.relation.is_lattice && &mir.lattices_full_indices[&rel.relation] == rel;
   
   let ty = if !mir.is_parallel {
      if rel.is_full_index() || is_lat_full_index {quote_spanned!{span=>
         ascent::internal::RelFullIndexType<#key_type, #value_type>
      }} else if rel.relation.is_lattice {quote_spanned!{span=>
         ascent::internal::LatticeIndexType<#key_type, #value_type>
      }} else { quote_spanned!{span=>
         ascent::internal::RelIndexType1<#key_type, #value_type>
      }}
   } else {
      if rel.is_full_index() || is_lat_full_index {quote_spanned!{span=>
         ascent::internal::CRelFullIndex<#key_type, #value_type>
      }} else if rel.is_no_index() {quote_spanned!{span=>
         ascent::internal::CRelNoIndex<#value_type>
      }} else {quote_spanned!{span=>
         ascent::internal::CRelIndex<#key_type, #value_type>
      }}
   };
   
   syn::parse2(ty).unwrap()
}

fn scc_time_field_name(i: usize) -> Ident {
   Ident::new(&format!("scc{}_duration", i), Span::call_site())
}
fn rule_time_field_name(scc_ind: usize, rule_ind: usize) ->Ident {
   Ident::new(&format!("rule{}_{}_duration", scc_ind, rule_ind), Span::call_site())
}

fn compile_mir_scc(mir: &AscentMir, scc_ind: usize) -> proc_macro2::TokenStream {

   let scc = &mir.sccs[scc_ind];
   let mut move_total_to_delta = vec![];
   let mut shift_delta_to_total_new_to_delta = vec![];
   let mut move_total_to_field = vec![];
   let mut freeze_code = vec![];
   let mut unfreeze_code = vec![];

   for rel in scc.dynamic_relations.iter().flat_map(|(rel, indices)| indices.iter()) {
      let ir_name = rel.ir_name();
      let delta_var_name = ir_relation_version_var_name(&ir_name, MirRelationVersion::Delta);
      let total_var_name = ir_relation_version_var_name(&ir_name, MirRelationVersion::Total);
      let new_var_name = ir_relation_version_var_name(&ir_name, MirRelationVersion::New);
      let total_field = &rel.ir_name();
      let ty = rel_index_type(&rel, mir);
      move_total_to_delta.push(quote! {
         // #[allow(non_snake_case)]
         let #delta_var_name : &mut #ty = &mut _self.#total_field;
         // #[allow(non_snake_case)]
         let mut #total_var_name : #ty = Default::default();
         // #[allow(non_snake_case)]
         let mut #new_var_name : #ty = Default::default();
      });

      shift_delta_to_total_new_to_delta.push(quote_spanned!{rel.relation.name.span()=>
         ::ascent::internal::RelIndexWrite::move_index_contents(#delta_var_name, &mut #total_var_name);
         // #delta_var_name.clear();
         std::mem::swap(&mut #new_var_name, #delta_var_name);
      });

      move_total_to_field.push(quote!{ //_spanned!{rel.relation.name.span()=>
         _self.#total_field = #total_var_name;
      });

      if mir.is_parallel {
         freeze_code.push(quote!{ //_spanned!{rel.relation.name.span()=>
            #total_var_name.freeze();
            #delta_var_name.freeze();
         });

         unfreeze_code.push(quote!{ //_spanned!{rel.relation.name.span()=>
            #total_var_name.unfreeze();
            #delta_var_name.unfreeze();
         });
      }
   }
   for rel in scc.body_only_relations.iter().flat_map(|(rel, indices)| indices.iter()) {
      let total_var_name = ir_relation_version_var_name(&rel.ir_name(), MirRelationVersion::Total);
      let ty = rel_index_type(&rel, mir);
      let total_field = &rel.ir_name();

      move_total_to_delta.push(quote! {
         // #[allow(non_snake_case)]
         let #total_var_name : &mut #ty = &mut _self.#total_field;
      });

      if mir.is_parallel {
         freeze_code.push(quote_spanned!{rel.relation.name.span()=>
            #total_var_name.freeze();
         });
      }
   }
   
   let rule_parallelism = mir.config.inter_rule_parallelism && mir.is_parallel;

   let mut evaluate_rules = vec![];

   for (i, rule) in scc.rules.iter().enumerate() {
      let msg = mir_rule_summary(rule);
      let rule_compiled = compile_mir_rule(rule, scc, mir);
      let rule_time_field = rule_time_field_name(scc_ind, i);
      let (before_rule_var, update_rule_time_field) = if mir.config.include_rule_times {
         (quote! {let before_rule = ::ascent::internal::Instant::now();}, 
          quote!{_self.#rule_time_field += before_rule.elapsed();})
      } else {(quote!{}, quote!{})};
      evaluate_rules.push(if rule_parallelism { quote! {
         ascent::internal::comment(#msg);
         __scope.spawn(|_| {
            #before_rule_var
            #rule_compiled
            #update_rule_time_field
         });
      }} else { quote! {
         #before_rule_var
         ascent::internal::comment(#msg);
         {
            #rule_compiled
         }
         #update_rule_time_field
      }});
   }
   
   let evaluate_rules = if rule_parallelism {
      quote! {
         ascent::rayon::scope(|__scope| {
            #(#evaluate_rules)*
         }); 
      }
   } else {
      quote! { #(#evaluate_rules)* }
   };

   let changed_var_def_code = if !mir.is_parallel {
      quote! { let mut __changed = false; }
   } else {
      quote! { let __changed = std::sync::atomic::AtomicBool::new(false); }
   };
   let check_changed_code = if !mir.is_parallel {
      quote! {__changed}
   } else {
      quote! {__changed.load(std::sync::atomic::Ordering::Relaxed)}
   };

   let evaluate_rules_loop = if scc.is_looping { quote! {
      #[allow(unused_assignments, unused_variables)]
      loop {
         // let mut __changed = false;
         #changed_var_def_code

         #(#freeze_code)*
         // evaluate rules
         #evaluate_rules

         // for dynamic indices in the scc:
         //    append delta to total.
         //    move new to delta
         #(#unfreeze_code)*
         #(#shift_delta_to_total_new_to_delta)*
         if !#check_changed_code {break;}
         __check_return_conditions!();
      }
   }} else {quote! {
      #[allow(unused_assignments, unused_variables)]
      {
         // let mut __changed = false;
         #changed_var_def_code
         #(#freeze_code)*

         #evaluate_rules

         #(#unfreeze_code)*

         #(#shift_delta_to_total_new_to_delta)*
         #(#shift_delta_to_total_new_to_delta)*
         __check_return_conditions!();
      }
   }};
   quote! {
      // define variables for delta and new versions of dynamic relations in the scc
      // move total versions of dynamic indices to delta
      #(#move_total_to_delta)*

      #evaluate_rules_loop

      #(#move_total_to_field)*
   }
}


fn compile_relation_sizes_body(mir: &AscentMir) -> proc_macro2::TokenStream {
   let mut write_sizes = vec![];
   for r in mir.relations_ir_relations.keys().sorted_by_key(|r| &r.name) {
      let rel_name = &r.name;
      let rel_name_str = r.name.to_string();
      write_sizes.push(quote! {
         writeln!(&mut res, "{} size: {}", #rel_name_str, self.#rel_name.len()).unwrap();
      });
   }
   quote! {
      use std::fmt::Write;
      let mut res = String::new();
      #(#write_sizes)*
      res
   }
}

fn compile_scc_times_summary_body(mir: &AscentMir) -> proc_macro2::TokenStream {
   let mut res = vec![];
   for i in 0..mir.sccs.len(){
      let i_str = format!("{}", i);
      let scc_time_field_name = scc_time_field_name(i);
      res.push(quote!{
         writeln!(&mut res, "scc {} time: {:?}", #i_str, self.#scc_time_field_name).unwrap();
      });
      if mir.config.include_rule_times {
         let mut sum_of_rule_times = quote!{ std::time::Duration::ZERO };
         for (rule_ind, rule) in mir.sccs[i].rules.iter().enumerate() {
            let rule_time_field = rule_time_field_name(i, rule_ind);
            sum_of_rule_times = quote!{ #sum_of_rule_times + self.#rule_time_field};
         }
         res.push(quote! {
            let sum_of_rule_times = #sum_of_rule_times;
            writeln!(&mut res, "  some of rule times: {:?}", sum_of_rule_times).unwrap();
         });
         for (rule_ind, rule) in mir.sccs[i].rules.iter().enumerate() {
            let rule_time_field = rule_time_field_name(i, rule_ind);
            let rule_summary = mir_rule_summary(rule);
            res.push(quote!{
               writeln!(&mut res, "  rule {}\n    time: {:?}", #rule_summary, self.#rule_time_field).unwrap();
            });
         }
         res.push(quote!{
            writeln!(&mut res, "-----------------------------------------").unwrap();
         });
      }
   }
   quote!{
      use std::fmt::Write;
      let mut res = String::new();
      #(#res)*
      res
   }
}

fn compile_update_indices_function_body(mir: &AscentMir) -> proc_macro2::TokenStream {
   // let _self = quote!{ self }; // making sure it gets the correct span
   
   let par = mir.is_parallel;
   let mut res = vec![];
   if par {
      res.push(quote! { use ascent::rayon::iter::{IntoParallelIterator, ParallelIterator}; })
   }
   let rel_index_write_trait = if !par {
      quote! {ascent::internal::RelIndexWrite}
   } else {
      quote! {ascent::internal::CRelIndexWrite}
   };
   for (r,indices_set) in mir.relations_ir_relations.iter(){
      
      let _ref = if !par { quote!{&mut} } else { quote!{&} }.with_span(r.name.span());
      let rel_index_write_trait = rel_index_write_trait.clone().with_span(r.name.span());
      let _self = quote_spanned!{r.name.span().resolved_at(Span::call_site())=> self };

      let mut update_indices = vec![];
      for ind in indices_set.iter(){
         let ind_name = &ind.ir_name();
         let selection_tuple : Vec<Expr> = ind.indices.iter().map(|&i| {
            let ind = syn::Index::from(i); 
            parse_quote_spanned! {r.name.span()=> tuple.#ind.clone()}
         }).collect_vec();
         let selection_tuple = tuple_spanned(&selection_tuple, r.name.span());
         let entry_val = index_get_entry_val_for_insert(
            &ind, &parse_quote_spanned!{r.name.span()=> tuple}, &parse_quote_spanned!{r.name.span()=> _i});
         update_indices.push(quote_spanned! {r.name.span()=>
            let selection_tuple = #selection_tuple;
            let rel_ind = #_ref #_self.#ind_name;
            #rel_index_write_trait::index_insert(rel_ind, selection_tuple, #entry_val);
         });

      }
      let rel_name = &r.name;
      let maybe_lock = if r.is_lattice && mir.is_parallel {
         quote_spanned!{r.name.span()=> let tuple = tuple.read().unwrap(); }
      } else { quote!{} };
      if !par {
         res.push(quote_spanned! {r.name.span()=>
            for (_i, tuple) in #_self.#rel_name.iter().enumerate() {
               #maybe_lock
               #(#update_indices)*
            }
         });
      } else {
         res.push(quote_spanned! {r.name.span()=>
            (0..#_self.#rel_name.len()).into_par_iter().for_each(|_i| {
               let tuple = &#_self.#rel_name[_i];
               #maybe_lock
               #(#update_indices)*
            });
         });
      }
   }

   quote! {#(#res)*}
}

fn compile_cond_clause(cond: &CondClause, body: proc_macro2::TokenStream) -> proc_macro2::TokenStream {
   match cond {
      CondClause::IfLet(if_let_clause) => {
         let pat = &if_let_clause.pattern;
         let expr = &if_let_clause.exp;
         quote_spanned! {if_let_clause.if_keyword.span()=>
            if let #pat = #expr {
               #body
            }
         }
      }
      CondClause::Let(let_clause) => {
         let pat = &let_clause.pattern;
         let expr = &let_clause.exp;
         quote_spanned! {let_clause.let_keyword.span()=>
            let #pat = #expr;
            #body
         }
      }
      CondClause::If(if_clause) => {
         let cond = &if_clause.cond;
         quote_spanned! {if_clause.if_keyword.span()=>
            if #cond {
               #body
            }
         }
      }
   }
}

fn compile_mir_rule(rule: &MirRule, scc: &MirScc, mir: &AscentMir) -> proc_macro2::TokenStream {
   let (head_rels_structs_and_vars, head_update_code) = 
      head_clauses_structs_and_update_code(rule, scc, mir);

   const MAX_PAR_ITERS: usize = 2;

   // do parallel iteration up to this clause index (exclusive)
   let par_iter_to_ind = if mir.is_parallel {
      use itertools::FoldWhile::*;
      rule.body_items.iter().fold_while((0, 0), |(count, i), bi| {
         let new_count = count + matches!(bi, MirBodyItem::Clause(..)) as usize; 
         if new_count > MAX_PAR_ITERS { Done((new_count, i)) } else { Continue((new_count, i + 1)) }
      }).into_inner().1
   } else { 0 };
   let rule_code = compile_mir_rule_inner(rule, scc, mir, par_iter_to_ind, head_update_code, 0);
   quote!{
      #head_rels_structs_and_vars
      #rule_code
   }
}

fn compile_mir_rule_inner(rule: &MirRule, scc: &MirScc, mir: &AscentMir, par_iter_to_ind: usize, head_update_code: proc_macro2::TokenStream, clause_ind: usize) 
-> proc_macro2::TokenStream 
{
   if Some(clause_ind) == rule.simple_join_start_index && rule.reorderable {
      let mut rule_cp1 = rule.clone();
      let mut rule_cp2 = rule.clone();
      rule_cp1.reorderable = false;
      rule_cp2.reorderable = false;
      rule_cp2.body_items.swap(clause_ind, clause_ind + 1);
      let rule_cp1_compiled = compile_mir_rule_inner(&rule_cp1, scc, mir, par_iter_to_ind, head_update_code.clone(), clause_ind);
      let rule_cp2_compiled = compile_mir_rule_inner(&rule_cp2, scc, mir, par_iter_to_ind, head_update_code        , clause_ind);

      if let [MirBodyItem::Clause(bcl1), MirBodyItem::Clause(bcl2)] = &rule.body_items[clause_ind..clause_ind+2]{

         let rel1_var_name = expr_for_rel(&bcl1.rel);
         
         let rel2_var_name = expr_for_rel(&bcl2.rel);

         return quote_spanned!{bcl1.rel_args_span=>
            if #rel1_var_name.len() <= #rel2_var_name.len() {
               #rule_cp1_compiled
            } else {
               #rule_cp2_compiled
            }
         };
      } else {
         panic!("unexpected body items in reorderable rule")
      }
   }
   if clause_ind < rule.body_items.len(){
      let bitem = &rule.body_items[clause_ind];
      let doing_simple_join = rule.simple_join_start_index == Some(clause_ind);
      let next_loop = if doing_simple_join {
         compile_mir_rule_inner(rule, scc, mir, par_iter_to_ind, head_update_code, clause_ind + 2)
      } else {
         compile_mir_rule_inner(rule, scc, mir, par_iter_to_ind, head_update_code, clause_ind + 1)
      };

      match bitem {
         MirBodyItem::Clause(bclause) => {
            if doing_simple_join {
               // println!("doing simple join for {}", mir_rule_summary(rule));
            }
            let (clause_ind, bclause) = 
               if doing_simple_join {(clause_ind + 1, rule.body_items[clause_ind + 1].unwrap_clause())} 
               else {(clause_ind, bclause)};

            let bclause_rel_name = &bclause.rel.relation.name;
            let selected_args = &bclause.selected_args();
            let pre_clause_vars = rule.body_items.iter().take(clause_ind)
                                       .flat_map(MirBodyItem::bound_vars)
                                       .collect::<Vec<_>>();

            let clause_vars = bclause.vars();
            let common_vars = clause_vars.iter().filter(|(_i,v)| pre_clause_vars.contains(v)).collect::<Vec<_>>();
            let common_vars_no_indices = common_vars.iter().map(|(_i,v)| v.clone()).collect::<Vec<_>>();

<<<<<<< HEAD
            let mut new_vars_assignments = vec![];
            for (i,var) in clause_vars.iter(){
               if common_vars_no_indices.contains(var) {continue;}
               let i_ind = syn::Index{index: *i as u32, span: var.span()};
               new_vars_assignments.push(quote_spanned! {var.span()=> let #var = &__row.#i_ind;});
            }
=======
            // let mut new_vars_assignments = vec![];
            // for (i,var) in clause_vars.iter(){
            //    if common_vars_no_indices.contains(var) {continue;}
            //    let i_ind = syn::Index{index: *i as u32, span: var.span()};
            //    new_vars_assignments.push(quote_spanned! {var.span()=> let #var = &__row.#i_ind;});
            // }

            let cloning_needed = true;

            let matched_val_ident = Ident::new("__val", bclause.rel_args_span);
            let new_vars_assignments = clause_var_assignments(
               &bclause.rel, clause_vars.iter().filter(|(i, var)| !common_vars_no_indices.contains(var)).cloned(),
               &matched_val_ident, &parse_quote!{_self.#bclause_rel_name}, cloning_needed, mir
            );
>>>>>>> 2f3af2cc

            let selected_args_cloned = selected_args.iter().map(exp_cloned).collect_vec();
            let selected_args_tuple = tuple_spanned(&selected_args_cloned, bclause.args_span);
            let rel_version_exp = expr_for_rel(&bclause.rel);
            
            let mut conds_then_next_loop = next_loop;
            for cond in bclause.cond_clauses.iter().rev() {
               conds_then_next_loop = compile_cond_clause(cond, conds_then_next_loop);
            }

            // we need to clone if the relation appears in the head of the rule and we are not the last clause.
            // let cloning_needed = rule.body_items[(clause_ind + 1)..].iter().any(|bi| !matches!(bi, MirBodyItem::Cond(_))) &&
            //                      rule.head_clause.iter().any(|hcl| &hcl.rel.name == bclause_rel_name);

            fn maybe_clone(cloning_needed: bool, span: Span) -> proc_macro2::TokenStream {
               if cloning_needed {quote_spanned! {span=> .clone()}} 
               else {quote! { }}
            }
            let span = bclause.rel_args_span;
            let row_maybe_clone = maybe_clone(cloning_needed, bclause.rel_args_span);
            
            // let matching_dot_iter = dot_iter_for_rel_index(&bclause.rel, quote_spanned!{bclause.rel_args_span=> __matching});
            let matching_dot_iter = quote_spanned!{bclause.rel_args_span=> __matching};

            let (index_get, iter_all) = if clause_ind < par_iter_to_ind {
               (quote_spanned! {span=> c_index_get}, quote_spanned! {span=> c_iter_all})
            } else {
               (quote_spanned! {span=> index_get}, quote_spanned! {span=> iter_all})
            };

            // TODO cleanup
            // The special case where the first clause has indices, but there are no expressions
            // in the args of the first clause
            if doing_simple_join {
               let cl1 = rule.body_items[rule.simple_join_start_index.unwrap()].unwrap_clause();
               let cl2 = bclause;
               let cl1_var_name = expr_for_rel(&cl1.rel);
               let cl2_var_name = expr_for_rel(&cl2.rel);
               let cl1_vars = cl1.vars();

               let cl1_rel_name = &cl1.rel.relation.name;
               let cl2_rel_name = &cl2.rel.relation.name;

               let mut cl1_join_vars_assignments = vec![];
               for (tuple_ind, &i) in cl1.rel.indices.iter().enumerate() {
                  let var = expr_to_ident(&cl1.args[i]).unwrap();
                  let tuple_ind = syn::Index{index: tuple_ind as u32, span: var.span()};
                  cl1_join_vars_assignments.push(quote_spanned! {var.span()=> let #var = &__cl1_joined_columns.#tuple_ind;});
               }
               let cl2_vars = cl2.args.iter().filter_map(expr_to_ident).collect_vec();

               // let mut cl1_vars_assignments = vec![];
               // for (i,var) in cl1_vars.iter(){
               //    let i_ind = syn::Index{index: *i as u32, span: var.span()};
               //    if cl1.rel.indices.contains(i) {continue;}
               //    cl1_vars_assignments.push(quote_spanned! {var.span()=> let #var = &__row.#i_ind;});
               // }
               let cl1_matched_val_ident = syn::Ident::new("cl1_val", cl1.rel_args_span);
               let cl1_vars_assignments = clause_var_assignments(
                  &cl1.rel, cl1_vars.iter().filter(|(i, var)| !cl1.rel.indices.contains(i)).cloned(),
                  &cl1_matched_val_ident, &parse_quote!{_self.#cl1_rel_name}, cloning_needed, mir
               );
               let cl1_vars_assignments = vec![cl1_vars_assignments];

               let joined_args_for_cl2_cloned = cl2.selected_args().iter().map(exp_cloned).collect_vec();
               let joined_args_tuple_for_cl2 = tuple_spanned(&joined_args_for_cl2_cloned, cl2.args_span);
               
               
               let cl1_tuple_indices_iter = quote_spanned!(cl1.rel_args_span=> __cl1_tuple_indices);

               let cl1_cloning_needed = true;
               let cl1_row_maybe_clone = maybe_clone(cl1_cloning_needed, cl1.rel_args_span);

               
               let mut cl1_conds_then_rest = quote_spanned! {bclause.rel_args_span=>
                  // for __val in #matching_dot_iter.clone() {
                  #matching_dot_iter.clone().for_each(|__val|  {
                     // TODO we may be doing excessive cloning
<<<<<<< HEAD
                     let __row = &_self.#cl2_rel_name[__ind] #row_maybe_clone;
                     #(#new_vars_assignments)*
=======
                     #new_vars_assignments
>>>>>>> 2f3af2cc
                     #conds_then_next_loop
                  });
               };
               for cond in cl1.cond_clauses.iter().rev() {
                  cl1_conds_then_rest = compile_cond_clause(cond, cl1_conds_then_rest);
               }
               quote_spanned! {cl1.rel_args_span=>
                  #cl1_var_name.#iter_all().for_each(|(__cl1_joined_columns, __cl1_tuple_indices)| {
                     #(#cl1_join_vars_assignments)*
                     if let Some(__matching) = #cl2_var_name.#index_get(&#joined_args_tuple_for_cl2) {
                        // for cl1_val in #cl1_tuple_indices_iter{
                        #cl1_tuple_indices_iter.for_each(|cl1_val| {
                           #(#cl1_vars_assignments)*
                           #cl1_conds_then_rest
                        });
                     }
                  });
               }
            } else {
               quote_spanned! {bclause.rel_args_span=>
                  if let Some(__matching) = #rel_version_exp.#index_get( &#selected_args_tuple) {
                     // for __val in #matching_dot_iter {
                     #matching_dot_iter.for_each(|__val|  {
                        // TODO we may be doing excessive cloning
<<<<<<< HEAD
                        let __row = &_self.#bclause_rel_name[__ind] #row_maybe_clone;
                        #(#new_vars_assignments)*
=======
                        #new_vars_assignments
>>>>>>> 2f3af2cc
                        #conds_then_next_loop
                     });
                  }
               }
            }

         },
         MirBodyItem::Generator(gen) => {
            let pat = &gen.pattern;
            let expr = &gen.expr;
            quote_spanned! {gen.for_keyword.span()=>
               for #pat in #expr {
                  #next_loop
               }
            }
         }
         MirBodyItem::Cond(cond) => compile_cond_clause(cond, next_loop),
         MirBodyItem::Agg(agg) => {
            
            let pat = &agg.pat;
            let rel_name = &agg.rel.relation.name;
            let mir_relation = MirRelation::from(agg.rel.clone(), Total);
            let rel_version_var_name = mir_relation.var_name();
            let selected_args = mir_relation.indices.iter().map(|&i| &agg.rel_args[i]);
            let selected_args_cloned = selected_args.map(exp_cloned).collect_vec();
            let selected_args_tuple = tuple_spanned(&selected_args_cloned, agg.span);
            let agg_args_tuple_indices = 
               agg.bound_args.iter()
               .map(|arg| (agg.rel_args.iter()
                        .find_position(|rel_arg| expr_to_ident(rel_arg) == Some(arg.clone())).unwrap().0, arg.clone()));
            // let agg_args_tuple = agg_args_tuple_indices.clone().map(|(ind, arg)| {
            //    let tuple_ind = syn::Index::from(ind);
            //    parse2(quote_spanned! {arg.span()=> &__row.#tuple_ind}).unwrap()
            // }).collect_vec();
            // let agg_args_tuple = tuple_spanned(&agg_args_tuple, agg.span);
            let agg_args_tuple = tuple_spanned(&agg.bound_args.iter().map(|v| parse_quote!{#v}).collect_vec(), agg.span);

            let vars_assignments = clause_var_assignments(
               &MirRelation::from(agg.rel.clone(), MirRelationVersion::Total), agg_args_tuple_indices, 
               &parse_quote_spanned!{agg.span=> __val}, &parse_quote_spanned!{agg.span=>__agregated_rel},
               false, mir
            );

            let agg_func = &agg.aggregator;
            let matching_iter = quote_spanned!{agg.span => __matching};
            let to_iter_func = ind_val_option_to_iter_func_name_for_rel(&mir_relation);
            let _self = quote!{ _self };
            quote_spanned! {agg.span=>
               let __matching = #rel_version_var_name.index_get( &#selected_args_tuple);
<<<<<<< HEAD
               let __aggregated_rel = &_self.#rel_name;
               let __agg_args = __matching.into_iter().flatten()
                     .map(|__ind| {
                              let __row = &__aggregated_rel[__ind];
=======
               let __agregated_rel = &#_self.#rel_name;
               let __agg_args = __matching.into_iter().flatten()
                     .map(|__val| {
                              // let __row = &__agregated_rel[__val];
                              #vars_assignments
>>>>>>> 2f3af2cc
                              #agg_args_tuple
                     });
               for #pat in #agg_func(__agg_args) {
                  #next_loop
               }
               
            }
         }
      }
   } else {
      quote! {
         // let before_update = ::ascent::internal::Instant::now();
         #head_update_code
         // let update_took = before_update.elapsed();
         // _self.update_time_nanos.fetch_add(update_took.as_nanos() as u64, std::sync::atomic::Ordering::Relaxed);
      }
   }
}

fn head_clauses_structs_and_update_code(rule: &MirRule, scc: &MirScc, mir: &AscentMir) -> (proc_macro2::TokenStream, proc_macro2::TokenStream) {
   
   // TODO remove if not used
   // let mut struct_defs = vec![];
   // let mut rel_data_vars = vec![];

   // fn rel_name_to_struct_name(rel_name: &Ident) -> Ident {
   //    Ident::new(&format!("__{}Data", rel_name), rel_name.span())
   // };

   // fn rel_name_to_data_var_name(rel_name: &Ident) -> Ident {
   //    Ident::new(&format!("__{}_data", rel_name), rel_name.span())
   // };

   // for rel in rule.head_clause.iter().map(|hcl| &hcl.rel).collect::<HashSet<_>>() {
   //    let mut fields = vec![];
   //    let mut var_assignments = vec![];
   //    for (i, rel_ind) in scc.dynamic_relations.get(rel).into_iter().flatten().enumerate() {
   //       let var_name = ir_relation_version_var_name(&rel_ind.ir_name(), New);
   //       // let ty = rel_index_type(rel_ind);
   //       let ty = Ident::new(&format!("T{}", i), rel.name.span());

   //       var_assignments.push(quote!{
   //          #var_name: &mut #var_name,
   //       });
   //       fields.push(quote!{
   //          #var_name: &'a mut #ty,
   //       });
   //    }

   //    let mut update_indices = vec![];
   //    for (i, rel_ind) in scc.dynamic_relations.get(rel).into_iter().flatten().enumerate(){
   //       if rel_ind.is_full_index() {continue};
   //       let var_name = ir_relation_version_var_name(&rel_ind.ir_name(), New);
   //       let args_tuple : Vec<Expr> = rel_ind.indices.iter().map(|&i| {
   //          let i_ind = syn::Index::from(i);
   //          syn::parse2(quote_spanned!{rel.name.span()=> __new_row.#i_ind.clone()}).unwrap()
   //       }).collect();
   //       let args_tuple = tuple(&args_tuple);
   //       let entry_val = index_get_entry_val_for_insert(
   //          &rel_ind, &parse_quote_spanned!{rel.name.span()=> __new_row}, &parse_quote_spanned!{rel.name.span()=> __new_row_ind});
   //       update_indices.push(quote! {
   //          ::ascent::internal::RelIndexWrite::index_insert(&mut #var_name, #args_tuple, #entry_val);
   //       });
   //    }

   //    let types = (0..fields.len()).map(|i| {
   //       Ident::new(&format!("T{}", i), rel.name.span())
   //    }).collect_vec();
   //    let struct_name = rel_name_to_struct_name(&rel.name);
   //    let rel_name = &rel.name;
   //    struct_defs.push(quote! {
   //       #[allow(non_camel_case_types)]
   //       struct #struct_name<'a, TRel, #(#types),*> {
   //          #rel_name : TRel,
   //          #(#fields)*
   //       }
   //    });
   //    let rel_data_var_name = rel_name_to_data_var_name(&rel.name);
   //    let rel_data_var_instantiation_code = quote! {
   //       #struct_name { #rel_name: &mut _self.#rel_name, #(#var_assignments)* }
   //    };
   //    if true || !mir.is_parallel {
   //       rel_data_vars.push(quote! {
   //          let mut #rel_data_var_name = #rel_data_var_instantiation_code;
   //       });
   //    } else {
   //       rel_data_vars.push(quote! {
   //          let #rel_data_var_name = std::sync::Mutex::new(#rel_data_var_instantiation_code);
   //       });
   //    }
   // }

   let mut add_rows = vec![];

   let set_changed_true_code = if !mir.is_parallel {
      quote! { __changed = true; }
   } else {
      quote! { __changed.store(true, std::sync::atomic::Ordering::Relaxed);}
   };

   for hcl in rule.head_clause.iter() {

      let head_rel_name = Ident::new(&hcl.rel.name.to_string(), hcl.span);
      // let rel_data_var_name = rel_name_to_data_var_name(&head_rel_name);
      let hcl_args_converted = hcl.args.iter().cloned().map(convert_head_arg).collect_vec();
      let new_row_tuple = tuple_spanned(&hcl_args_converted, hcl.args_span);
      
      let head_relation = &hcl.rel;
      let row_type = tuple_type(&head_relation.field_types);

      let mut update_indices = vec![];
      let rel_indices = scc.dynamic_relations.get(head_relation);
      let rel_index_write_trait = if !mir.is_parallel {
         quote! { ::ascent::internal::RelIndexWrite }
      } else {
         quote! { ::ascent::internal::CRelIndexWrite }
      }.with_span(hcl.span);
      let new_ref = if !mir.is_parallel { quote!{&mut} } else { quote!{&} };
      let mut used_fields = HashSet::new();
      if let Some(rel_indices) = rel_indices {
         for rel_ind in rel_indices.iter(){
            if rel_ind.is_full_index() {continue};
            let var_name = ir_relation_version_var_name(&rel_ind.ir_name(), New);
            let args_tuple : Vec<Expr> = rel_ind.indices.iter().map(|&i| {
               let i_ind = syn::Index::from(i);
               syn::parse2(quote_spanned!{hcl.span=> __new_row.#i_ind.clone()}).unwrap()
            }).collect();
            used_fields.extend(rel_ind.indices.iter().cloned());
            if let IndexValType::Direct(direct) = &rel_ind.val_type {
               used_fields.extend(direct.iter().cloned());
            }
            let args_tuple = tuple(&args_tuple);
            let entry_val = index_get_entry_val_for_insert(
               &rel_ind, &parse_quote_spanned!{hcl.span=> __new_row}, &parse_quote_spanned!{hcl.span=> __new_row_ind});
            update_indices.push(quote_spanned! {hcl.span=>
               #rel_index_write_trait::index_insert(#new_ref #var_name, #args_tuple, #entry_val);
            });
         }
      }

      let head_rel_full_index = &mir.relations_full_indices[head_relation];
      let head_rel_full_index_var_name_new = ir_relation_version_var_name(&head_rel_full_index.ir_name(), New);
      let head_rel_full_index_var_name_delta = ir_relation_version_var_name(&head_rel_full_index.ir_name(), Delta);
      let head_rel_full_index_var_name_total = ir_relation_version_var_name(&head_rel_full_index.ir_name(), Total);

      let rel_full_index_write_trait = if !mir.is_parallel {
         quote! { ::ascent::internal::RelFullIndexWrite }
      } else {
         quote! { ::ascent::internal::CRelFullIndexWrite }
      }.with_span(hcl.span);

      let new_row_to_be_pushed = (0..hcl.rel.field_types.len()).map(|i| {
         let ind = syn::Index::from(i);
         let clone = if used_fields.contains(&i) { quote!{.clone()} } else { quote!{} };
         parse_quote_spanned!{hcl.span=> __new_row.#ind #clone }
      }).collect_vec();
      let new_row_to_be_pushed = tuple_spanned(&new_row_to_be_pushed, hcl.span);

      let push_code = if !mir.is_parallel { quote! {
         let __new_row_ind = _self.#head_rel_name.len();
         _self.#head_rel_name.push(#new_row_to_be_pushed);
      }} else { quote! {
         let __new_row_ind = _self.#head_rel_name.push(#new_row_to_be_pushed);
      }};

      if !hcl.rel.is_lattice { 
         let head_rel_name_string = head_rel_name.to_string();
         let add_row = quote_spanned!{hcl.span=>
            let __new_row: #row_type = #new_row_tuple;

            if !::ascent::internal::RelFullIndexRead::contains_key(&#head_rel_full_index_var_name_total, &__new_row) &&
               !::ascent::internal::RelFullIndexRead::contains_key(#head_rel_full_index_var_name_delta, &__new_row) {
               if #rel_full_index_write_trait::insert_if_not_present(#new_ref #head_rel_full_index_var_name_new, 
                  &__new_row, ())
               {
                  // let __new_row_ind = _self.#head_rel_name.len();
                  // _self.#head_rel_name.push(__new_row);
                  #push_code
                  #(#update_indices)*
                  #set_changed_true_code
               }
            }
         };
         add_rows.push(add_row);
      } else {  // rel.is_lattice:
         let lattice_insertion_mutex = lattice_insertion_mutex_var_name(head_relation);
         let head_lat_full_index = &mir.lattices_full_indices[head_relation];
         let head_lat_full_index_var_name_new = ir_relation_version_var_name(&head_lat_full_index.ir_name(), New);
         let head_lat_full_index_var_name_delta = ir_relation_version_var_name(&head_lat_full_index.ir_name(), Delta);
         let head_lat_full_index_var_name_full = ir_relation_version_var_name(&head_lat_full_index.ir_name(), Total);
         let tuple_lat_index = syn::Index::from(hcl.rel.field_types.len() - 1);
         let lattice_key_args : Vec<Expr> = (0..hcl.args.len() - 1).map(|i| {
            let i_ind = syn::Index::from(i);
            syn::parse2(quote_spanned!{hcl.span=> __new_row.#i_ind}).unwrap()
         }).map(|e| exp_cloned(&e)).collect_vec();
         let lattice_key_tuple = tuple(&lattice_key_args);

         let _self = quote! { _self };
         let add_row = if !mir.is_parallel { quote_spanned! {hcl.span=>
            let __new_row: #row_type = #new_row_tuple;
            let __lattice_key = #lattice_key_tuple;
            if let Some(mut __existing_ind) = #head_lat_full_index_var_name_new.index_get(&__lattice_key)
               .or_else(|| #head_lat_full_index_var_name_delta.index_get(&__lattice_key))
               .or_else(|| #head_lat_full_index_var_name_full.index_get(&__lattice_key)) 
            {
               let __existing_ind = *__existing_ind.next().unwrap();
               // TODO possible excessive cloning here?
               let __lat_changed = ::ascent::Lattice::join_mut(&mut #_self.#head_rel_name[__existing_ind].#tuple_lat_index, __new_row.#tuple_lat_index.clone());
               if __lat_changed {
                  let __new_row_ind = __existing_ind;
                  #(#update_indices)*
                  #set_changed_true_code
               }
            } else {
               let __new_row_ind = #_self.#head_rel_name.len();
               #(#update_indices)*
               #_self.#head_rel_name.push(#new_row_to_be_pushed);
               #set_changed_true_code
            }
         }} else { quote_spanned! {hcl.span=> // mir.is_parallel:
            let __new_row: #row_type = #new_row_tuple;
            let __lattice_key = #lattice_key_tuple;
            let __existing_ind_in_new = #head_lat_full_index_var_name_new.get_cloned(&__lattice_key);
            let __new_has_ind = __existing_ind_in_new.is_some();
            if let Some(__existing_ind) = __existing_ind_in_new
               .or_else(|| #head_lat_full_index_var_name_delta.get_cloned(&__lattice_key))
               .or_else(|| #head_lat_full_index_var_name_full.get_cloned(&__lattice_key)) 
            {
               let __lat_changed = ::ascent::Lattice::join_mut(&mut #_self.#head_rel_name[__existing_ind].write().unwrap().#tuple_lat_index, 
                                                               __new_row.#tuple_lat_index.clone());
               if __lat_changed && !__new_has_ind{
                  let __new_row_ind = __existing_ind;
                  #(#update_indices)*
                  #set_changed_true_code
               }
            } else {
               let __hash = #head_lat_full_index_var_name_new.hash_usize(&__lattice_key);
               let __lock = #_self.#lattice_insertion_mutex.get(__hash % #_self.#lattice_insertion_mutex.len()).expect("lattice_insertion_mutex index out of bounds").lock().unwrap();
               if let Some(__existing_ind) = #head_lat_full_index_var_name_new.get_cloned(&__lattice_key) {
                  ::ascent::Lattice::join_mut(&mut #_self.#head_rel_name[__existing_ind].write().unwrap().#tuple_lat_index, 
                                              __new_row.#tuple_lat_index.clone());
               } else {
                  let __new_row_ind = #_self.#head_rel_name.push(::std::sync::RwLock::new(#new_row_to_be_pushed));
                  #(#update_indices)*
                  #set_changed_true_code
               }
            }
         }};
         add_rows.push(add_row);
      }
   }
   (
      quote!{
         // #(#struct_defs)*
         // #(#rel_data_vars)*
      }, 
      quote!{#(#add_rows)*}
   )
}

fn lattice_insertion_mutex_var_name(head_relation: &RelationIdentity) -> Ident {
   Ident::new(&format!("__{}_mutex", head_relation.name), head_relation.name.span())
}

fn convert_head_arg(arg: Expr) -> Expr {
   if let Some(var) = expr_to_ident(&arg){
      parse2(quote_spanned!{arg.span()=> ascent::internal::Convert::convert(#var)}).unwrap()
   } else {
      arg
   }
}

fn ind_val_option_to_iter_func_name_for_rel(rel: &MirRelation) -> proc_macro2::TokenStream {
   if rel.is_full_index {
      quote! {ascent::internal::rel_full_ind_val_option_to_iter}
   } else if !rel.relation.is_lattice {
      quote! {ascent::internal::rel_ind_val_option_to_iter}
   } else {
      quote! {ascent::internal::lat_ind_val_option_to_iter}
   }
}

fn expr_for_rel(rel: &MirRelation) -> proc_macro2::TokenStream {
   if rel.version == MirRelationVersion::TotalDelta {
      let total_var_name = ir_relation_version_var_name(&rel.ir_name, MirRelationVersion::Total);
      let delta_var_name = ir_relation_version_var_name(&rel.ir_name, MirRelationVersion::Delta);
      quote! {
         ascent::internal::RelIndexCombined::new(& #total_var_name, #delta_var_name)
      }
   } else {
      let var = rel.var_name();
      quote! {
         #var
      }
   }
}

fn clause_var_assignments(
   rel: &MirRelation, 
   vars: impl Iterator<Item = (usize, Ident)>, 
   val_ident: &Ident, 
   relation_expr: &Expr, 
   cloning_needed: bool,
   mir: &AscentMir
) -> proc_macro2::TokenStream {
   let mut assignments = vec![];

   let mut any_vars = false;
   let mut vars_count = 0;
   for (ind_in_tuple, var) in vars {
      any_vars = true;
      vars_count += 1;
      match &rel.val_type {
         IndexValType::Reference => {
            let ind = syn::Index::from(ind_in_tuple);
            assignments.push(quote! {
               let #var = &__row.#ind;
            })
         },
         IndexValType::Direct(inds) => {
            let ind = inds.iter().enumerate().find(|(i, ind)| **ind == ind_in_tuple).unwrap().0;
            let ind = syn::Index::from(ind);

            assignments.push(quote! {
               let #var = &#val_ident.#ind;
            })
         },
      }  
   }
   
   match &rel.val_type {
      IndexValType::Reference if any_vars => {
         let maybe_lock = if rel.relation.is_lattice && mir.is_parallel {
            quote! {.read().unwrap()}
         } else { quote! {} };
         let maybe_clone = if cloning_needed {
            quote! {.clone()}
         } else { quote! {} };
         assignments.insert(0, quote! {
            let __row = &#relation_expr[*#val_ident]#maybe_lock #maybe_clone;
         });
      },
      _ => ()
   }

   quote! {
      #(#assignments)*
   }
}

fn index_get_entry_val_for_insert(rel_ind: &IrRelation, tuple_expr: &Expr, ind_expr: &Expr) -> Expr {
   match &rel_ind.val_type {
      IndexValType::Reference => ind_expr.clone(),
      IndexValType::Direct(inds) => {
         let val = inds.iter().map(|&ind| {
            let ind = syn::Index::from(ind);
            parse_quote!{
               #tuple_expr.#ind.clone()
            }
         }).collect_vec();
         tuple(&val)
      },
   }
}
<|MERGE_RESOLUTION|>--- conflicted
+++ resolved
@@ -1,1274 +1,1244 @@
-use std::{collections::{BTreeSet, HashSet}, fmt::Display};
-
-use itertools::{Iterate, Itertools};
-use proc_macro2::{Ident, Span};
-use syn::{Expr, Type, parse2, spanned::Spanned, parse_quote, parse_quote_spanned};
-
-use crate::{ascent_hir::{IrRelation, IndexValType}, ascent_syntax::{CondClause, RelationIdentity}, syn_utils::pattern_get_vars, utils::TokenStreamExtensions};
-use crate::utils::{exp_cloned, expr_to_ident, pat_to_ident, tuple, tuple_spanned, tuple_type};
-use crate::ascent_mir::{AscentMir, MirBodyItem, MirRelation, MirRelationVersion, MirRule, MirScc, ir_relation_version_var_name, mir_rule_summary, mir_summary};
-use crate::ascent_mir::MirRelationVersion::*;
-
-pub(crate) fn compile_mir(mir: &AscentMir, is_ascent_run: bool) -> proc_macro2::TokenStream {
-   
-   let mut relation_fields = vec![];
-   let mut field_defaults = vec![];
-
-   for (rel, rel_indices) in mir.relations_ir_relations.iter(){
-      let name = &rel.name;
-      let field_types = tuple_type(&rel.field_types);
-      let rel_attrs = &mir.relations_metadata[rel].attributes;
-      let rel_indices_comment = format!("\nphysical indices:\n {}", 
-         rel_indices.iter().map(|ind| format!("{}", ind.ir_name())).join("; "));
-      let rel_type = if !mir.is_parallel { 
-         quote! {::std::vec::Vec<#field_types>} 
-      } else if !rel.is_lattice {
-         quote! {::ascent::boxcar::Vec<#field_types>} 
-      } else {
-         quote! {::ascent::boxcar::Vec<::std::sync::RwLock<#field_types>>} 
-      };
-      relation_fields.push(quote! {
-         #(#rel_attrs)*
-         #[doc = #rel_indices_comment]
-         pub #name: #rel_type,
-      });
-      field_defaults.push(quote! {#name : Default::default(),});
-      if rel.is_lattice && mir.is_parallel {
-         let lattice_mutex_name = lattice_insertion_mutex_var_name(rel);
-         relation_fields.push(quote! {
-            pub #lattice_mutex_name: ::std::vec::Vec<std::sync::Mutex<()>>,
-         });
-         field_defaults.push(quote! {#lattice_mutex_name: {
-            let len = ::ascent::internal::shards_count();
-            let mut v = Vec::with_capacity(len); for _ in 0..len {v.push(Default::default())}; 
-            v },
-         })
-      }
-      for ind in rel_indices.iter(){
-         let name = &ind.ir_name();
-         let index_type: Vec<Type> = ind.indices.iter().map(|&i| rel.field_types[i].clone()).collect();
-         let index_type = tuple_type(&index_type);
-         let rel_index_type = rel_index_type(ind, mir);
-         relation_fields.push(quote!{
-            // #[allow(non_snake_case)]
-            pub #name: #rel_index_type,
-         });
-         field_defaults.push(quote! {#name : Default::default(),});
-      }
-   }
-
-   let sccs_ordered = &mir.sccs;
-   let mut scc_time_fields = vec![];
-   let mut scc_time_field_defaults = vec![];
-   let mut rule_time_fields = vec![];
-   let mut rule_time_fields_defaults = vec![];
-   for i in 0..mir.sccs.len(){
-      let name = scc_time_field_name(i);
-      scc_time_fields.push(quote!{
-         pub #name: std::time::Duration,
-      });
-      scc_time_field_defaults.push(quote!{
-         #name: std::time::Duration::ZERO,
-      });
-      for (rule_ind, rule) in mir.sccs[i].rules.iter().enumerate() {
-         let name = rule_time_field_name(i, rule_ind);
-         rule_time_fields.push(quote!{
-            pub #name: std::time::Duration,
-         });
-         rule_time_fields_defaults.push(quote!{
-            #name: std::time::Duration::ZERO,
-         });
-      }
-   }
-
-   
-   let mut sccs_compiled = vec![];
-   for (i, scc) in sccs_ordered.iter().enumerate() {
-      let msg = format!("scc {}", i);
-      let scc_compiled = compile_mir_scc(mir, i);
-      let scc_time_field_name = scc_time_field_name(i);
-      sccs_compiled.push(quote!{
-         ascent::internal::comment(#msg);
-         {
-            let _scc_start_time = ::ascent::internal::Instant::now();
-            #scc_compiled
-            _self.#scc_time_field_name += _scc_start_time.elapsed();
-         }
-      });
-   }
-
-   let update_indices_body = compile_update_indices_function_body(mir);
-   let relation_sizes_body = compile_relation_sizes_body(mir);
-   let scc_times_summary_body = compile_scc_times_summary_body(mir);
-
-   let mut type_constraints = vec![];
-   let mut field_type_names = HashSet::<String>::new();
-   let mut lat_field_type_names = HashSet::<String>::new();
-
-   
-   for relation in mir.relations_ir_relations.keys() {
-      use crate::quote::ToTokens;
-      for (i,field_type) in relation.field_types.iter().enumerate() {
-         let is_lat = relation.is_lattice && i == relation.field_types.len() - 1;
-         let add = if let Type::Path(path) = field_type {
-            let container = if is_lat {&mut lat_field_type_names} else {&mut field_type_names};
-            container.insert(path.path.clone().into_token_stream().to_string())
-         } else {true}; 
-         if add {
-            let type_constraints_type = 
-               if is_lat {quote_spanned!(field_type.span()=>LatTypeConstraints)} 
-               else {quote_spanned!(field_type.span()=>TypeConstraints)}; 
-            type_constraints.push(quote_spanned!{field_type.span()=>
-               let _type_constraints : ascent::internal::#type_constraints_type<#field_type>;
-            });
-            if mir.is_parallel {
-               type_constraints.push(quote_spanned!{field_type.span()=>
-                  let _par_constraints : ascent::internal::ParTypeConstraints<#field_type>;
-               });
-            }
-         }
-      }
-   }
-
-   let mut relation_initializations = vec![];
-   for (rel, md) in mir.relations_metadata.iter() {
-      if let Some(ref init) = md.initialization {
-         let rel_name = &rel.name;
-         relation_initializations.push(quote! {
-            _self.#rel_name = #init;
-         });
-      }
-   }
-   if relation_initializations.len() > 0 {
-      relation_initializations.push(quote! {
-         _self.update_indices_priv();
-      })
-   }
-
-   let par_usings = if mir.is_parallel {quote! {
-      use ascent::rayon::iter::ParallelBridge;
-      use ascent::rayon::iter::ParallelIterator;
-      use ascent::internal::CRelIndexRead;
-      use ascent::internal::CRelIndexReadAll;
-   }} else {quote!{}};
-
-   let run_usings = quote! {
-      use core::cmp::PartialEq;
-      use ascent::internal::RelIndexRead;
-      use ascent::internal::RelIndexReadAll;
-      #par_usings
-   };
-   
-   let generate_run_timeout = !is_ascent_run && mir.config.generate_run_partial; 
-   let run_func = if is_ascent_run {quote!{}} 
-   else if generate_run_timeout {
-      quote! {
-         #[allow(unused_imports)]
-         #[doc = "Runs the Ascent program to a fixed point."]
-         pub fn run(&mut self) {
-            self.run_timeout(::std::time::Duration::MAX);
-         }
-      } 
-   } else {
-      quote! {
-         #[allow(unused_imports)]
-         #[doc = "Runs the Ascent program to a fixed point."]
-         pub fn run(&mut self) {
-            macro_rules! __check_return_conditions {() => {};}
-            #run_usings
-            self.update_indices_priv();
-            let _self = self;
-            #(#sccs_compiled)*
-         }
-      }
-   };
-   let run_timeout_func = if !generate_run_timeout {quote!{}} else {
-      quote! {
-         #[allow(unused_imports)]
-         #[doc = "Runs the Ascent program to a fixed point or until the timeout is reached. In case of a timeout returns false"]
-         pub fn run_timeout(&mut self, timeout: ::std::time::Duration) -> bool {
-            let __start_time = ::ascent::internal::Instant::now();
-            macro_rules! __check_return_conditions {() => {
-               if timeout < ::std::time::Duration::MAX && __start_time.elapsed() >= timeout {return false;}
-            };}
-            #run_usings
-            self.update_indices_priv();
-            let _self = self;
-            #(#sccs_compiled)*
-            true
-         }
-      }
-   };
-   let run_code = if !is_ascent_run {quote!{}} else {
-      quote! {
-         macro_rules! __check_return_conditions {() => {};}
-         #run_usings
-         let _self = &mut __run_res;
-         #(#relation_initializations)*
-         #(#sccs_compiled)*
-      }
-   };
-
-   let relation_initializations_for_default_impl = 
-      if is_ascent_run {vec![]} else {relation_initializations};
-   let summary = mir_summary(mir);
-   let (impl_generics, ty_generics, where_clause) = mir.declaration.generics.split_for_impl();
-   let vis = &mir.declaration.visibility;
-   let struct_name = &mir.declaration.ident;
-   let generics = &mir.declaration.generics;
-   let struct_attrs = &mir.declaration.attrs;
-   let summary_fn = if is_ascent_run { quote! {
-      pub fn summary(&self) -> &'static str {#summary}
-   }} else { quote! {
-      pub fn summary() -> &'static str {#summary}
-   }};
-   let rule_time_fields = if mir.config.include_rule_times {rule_time_fields} else {vec![]};
-   let rule_time_fields_defaults = if mir.config.include_rule_times {rule_time_fields_defaults} else {vec![]};
-   let res = quote! {
-      #(#struct_attrs)*
-      #vis struct #struct_name #generics {
-         #(#relation_fields)*
-         #(#scc_time_fields)*
-         #(#rule_time_fields)*
-         pub update_time_nanos: std::sync::atomic::AtomicU64,
-      }
-      impl #impl_generics #struct_name #ty_generics #where_clause {
-         #run_func
-
-         #run_timeout_func
-         // TODO remove pub update_indices at some point
-         fn update_indices_priv(&mut self) {
-            #update_indices_body
-         }
-
-         #[deprecated = "Explicit call to update_indices not required anymore."]
-         pub fn update_indices(&mut self) {
-            self.update_indices_priv();
-         }
-<<<<<<< HEAD
-         #[allow(unused_imports)]
-=======
->>>>>>> 2f3af2cc
-         fn type_constraints() {
-            #(#type_constraints)*
-         }
-         #summary_fn
-         
-         pub fn relation_sizes_summary(&self) -> String {
-            #relation_sizes_body
-         }
-         pub fn scc_times_summary(&self) -> String {
-            #scc_times_summary_body
-         }
-      }
-      impl #impl_generics Default for #struct_name #ty_generics #where_clause {
-         fn default() -> Self {
-            let mut _self = #struct_name {
-               #(#field_defaults)*
-               #(#scc_time_field_defaults)*
-               #(#rule_time_fields_defaults)*
-               update_time_nanos: Default::default(),
-            };
-            #(#relation_initializations_for_default_impl)*
-            _self
-         }
-      }
-   };
-   if !is_ascent_run {res} else {
-      quote! {
-         {
-            #res
-            let mut __run_res: #struct_name #ty_generics = #struct_name::default();
-            #[allow(unused_imports)]
-            {
-               ascent::internal::comment("running...");
-               #run_code
-            }
-            __run_res
-         }
-      }
-   }
-}
-
-fn rel_index_type(rel: &IrRelation, mir: &AscentMir) -> Type {
-   let span = rel.relation.name.span();
-
-   let key_type = rel.key_type();
-   let value_type = rel.value_type();
-
-   let is_lat_full_index = rel.relation.is_lattice && &mir.lattices_full_indices[&rel.relation] == rel;
-   
-   let ty = if !mir.is_parallel {
-      if rel.is_full_index() || is_lat_full_index {quote_spanned!{span=>
-         ascent::internal::RelFullIndexType<#key_type, #value_type>
-      }} else if rel.relation.is_lattice {quote_spanned!{span=>
-         ascent::internal::LatticeIndexType<#key_type, #value_type>
-      }} else { quote_spanned!{span=>
-         ascent::internal::RelIndexType1<#key_type, #value_type>
-      }}
-   } else {
-      if rel.is_full_index() || is_lat_full_index {quote_spanned!{span=>
-         ascent::internal::CRelFullIndex<#key_type, #value_type>
-      }} else if rel.is_no_index() {quote_spanned!{span=>
-         ascent::internal::CRelNoIndex<#value_type>
-      }} else {quote_spanned!{span=>
-         ascent::internal::CRelIndex<#key_type, #value_type>
-      }}
-   };
-   
-   syn::parse2(ty).unwrap()
-}
-
-fn scc_time_field_name(i: usize) -> Ident {
-   Ident::new(&format!("scc{}_duration", i), Span::call_site())
-}
-fn rule_time_field_name(scc_ind: usize, rule_ind: usize) ->Ident {
-   Ident::new(&format!("rule{}_{}_duration", scc_ind, rule_ind), Span::call_site())
-}
-
-fn compile_mir_scc(mir: &AscentMir, scc_ind: usize) -> proc_macro2::TokenStream {
-
-   let scc = &mir.sccs[scc_ind];
-   let mut move_total_to_delta = vec![];
-   let mut shift_delta_to_total_new_to_delta = vec![];
-   let mut move_total_to_field = vec![];
-   let mut freeze_code = vec![];
-   let mut unfreeze_code = vec![];
-
-   for rel in scc.dynamic_relations.iter().flat_map(|(rel, indices)| indices.iter()) {
-      let ir_name = rel.ir_name();
-      let delta_var_name = ir_relation_version_var_name(&ir_name, MirRelationVersion::Delta);
-      let total_var_name = ir_relation_version_var_name(&ir_name, MirRelationVersion::Total);
-      let new_var_name = ir_relation_version_var_name(&ir_name, MirRelationVersion::New);
-      let total_field = &rel.ir_name();
-      let ty = rel_index_type(&rel, mir);
-      move_total_to_delta.push(quote! {
-         // #[allow(non_snake_case)]
-         let #delta_var_name : &mut #ty = &mut _self.#total_field;
-         // #[allow(non_snake_case)]
-         let mut #total_var_name : #ty = Default::default();
-         // #[allow(non_snake_case)]
-         let mut #new_var_name : #ty = Default::default();
-      });
-
-      shift_delta_to_total_new_to_delta.push(quote_spanned!{rel.relation.name.span()=>
-         ::ascent::internal::RelIndexWrite::move_index_contents(#delta_var_name, &mut #total_var_name);
-         // #delta_var_name.clear();
-         std::mem::swap(&mut #new_var_name, #delta_var_name);
-      });
-
-      move_total_to_field.push(quote!{ //_spanned!{rel.relation.name.span()=>
-         _self.#total_field = #total_var_name;
-      });
-
-      if mir.is_parallel {
-         freeze_code.push(quote!{ //_spanned!{rel.relation.name.span()=>
-            #total_var_name.freeze();
-            #delta_var_name.freeze();
-         });
-
-         unfreeze_code.push(quote!{ //_spanned!{rel.relation.name.span()=>
-            #total_var_name.unfreeze();
-            #delta_var_name.unfreeze();
-         });
-      }
-   }
-   for rel in scc.body_only_relations.iter().flat_map(|(rel, indices)| indices.iter()) {
-      let total_var_name = ir_relation_version_var_name(&rel.ir_name(), MirRelationVersion::Total);
-      let ty = rel_index_type(&rel, mir);
-      let total_field = &rel.ir_name();
-
-      move_total_to_delta.push(quote! {
-         // #[allow(non_snake_case)]
-         let #total_var_name : &mut #ty = &mut _self.#total_field;
-      });
-
-      if mir.is_parallel {
-         freeze_code.push(quote_spanned!{rel.relation.name.span()=>
-            #total_var_name.freeze();
-         });
-      }
-   }
-   
-   let rule_parallelism = mir.config.inter_rule_parallelism && mir.is_parallel;
-
-   let mut evaluate_rules = vec![];
-
-   for (i, rule) in scc.rules.iter().enumerate() {
-      let msg = mir_rule_summary(rule);
-      let rule_compiled = compile_mir_rule(rule, scc, mir);
-      let rule_time_field = rule_time_field_name(scc_ind, i);
-      let (before_rule_var, update_rule_time_field) = if mir.config.include_rule_times {
-         (quote! {let before_rule = ::ascent::internal::Instant::now();}, 
-          quote!{_self.#rule_time_field += before_rule.elapsed();})
-      } else {(quote!{}, quote!{})};
-      evaluate_rules.push(if rule_parallelism { quote! {
-         ascent::internal::comment(#msg);
-         __scope.spawn(|_| {
-            #before_rule_var
-            #rule_compiled
-            #update_rule_time_field
-         });
-      }} else { quote! {
-         #before_rule_var
-         ascent::internal::comment(#msg);
-         {
-            #rule_compiled
-         }
-         #update_rule_time_field
-      }});
-   }
-   
-   let evaluate_rules = if rule_parallelism {
-      quote! {
-         ascent::rayon::scope(|__scope| {
-            #(#evaluate_rules)*
-         }); 
-      }
-   } else {
-      quote! { #(#evaluate_rules)* }
-   };
-
-   let changed_var_def_code = if !mir.is_parallel {
-      quote! { let mut __changed = false; }
-   } else {
-      quote! { let __changed = std::sync::atomic::AtomicBool::new(false); }
-   };
-   let check_changed_code = if !mir.is_parallel {
-      quote! {__changed}
-   } else {
-      quote! {__changed.load(std::sync::atomic::Ordering::Relaxed)}
-   };
-
-   let evaluate_rules_loop = if scc.is_looping { quote! {
-      #[allow(unused_assignments, unused_variables)]
-      loop {
-         // let mut __changed = false;
-         #changed_var_def_code
-
-         #(#freeze_code)*
-         // evaluate rules
-         #evaluate_rules
-
-         // for dynamic indices in the scc:
-         //    append delta to total.
-         //    move new to delta
-         #(#unfreeze_code)*
-         #(#shift_delta_to_total_new_to_delta)*
-         if !#check_changed_code {break;}
-         __check_return_conditions!();
-      }
-   }} else {quote! {
-      #[allow(unused_assignments, unused_variables)]
-      {
-         // let mut __changed = false;
-         #changed_var_def_code
-         #(#freeze_code)*
-
-         #evaluate_rules
-
-         #(#unfreeze_code)*
-
-         #(#shift_delta_to_total_new_to_delta)*
-         #(#shift_delta_to_total_new_to_delta)*
-         __check_return_conditions!();
-      }
-   }};
-   quote! {
-      // define variables for delta and new versions of dynamic relations in the scc
-      // move total versions of dynamic indices to delta
-      #(#move_total_to_delta)*
-
-      #evaluate_rules_loop
-
-      #(#move_total_to_field)*
-   }
-}
-
-
-fn compile_relation_sizes_body(mir: &AscentMir) -> proc_macro2::TokenStream {
-   let mut write_sizes = vec![];
-   for r in mir.relations_ir_relations.keys().sorted_by_key(|r| &r.name) {
-      let rel_name = &r.name;
-      let rel_name_str = r.name.to_string();
-      write_sizes.push(quote! {
-         writeln!(&mut res, "{} size: {}", #rel_name_str, self.#rel_name.len()).unwrap();
-      });
-   }
-   quote! {
-      use std::fmt::Write;
-      let mut res = String::new();
-      #(#write_sizes)*
-      res
-   }
-}
-
-fn compile_scc_times_summary_body(mir: &AscentMir) -> proc_macro2::TokenStream {
-   let mut res = vec![];
-   for i in 0..mir.sccs.len(){
-      let i_str = format!("{}", i);
-      let scc_time_field_name = scc_time_field_name(i);
-      res.push(quote!{
-         writeln!(&mut res, "scc {} time: {:?}", #i_str, self.#scc_time_field_name).unwrap();
-      });
-      if mir.config.include_rule_times {
-         let mut sum_of_rule_times = quote!{ std::time::Duration::ZERO };
-         for (rule_ind, rule) in mir.sccs[i].rules.iter().enumerate() {
-            let rule_time_field = rule_time_field_name(i, rule_ind);
-            sum_of_rule_times = quote!{ #sum_of_rule_times + self.#rule_time_field};
-         }
-         res.push(quote! {
-            let sum_of_rule_times = #sum_of_rule_times;
-            writeln!(&mut res, "  some of rule times: {:?}", sum_of_rule_times).unwrap();
-         });
-         for (rule_ind, rule) in mir.sccs[i].rules.iter().enumerate() {
-            let rule_time_field = rule_time_field_name(i, rule_ind);
-            let rule_summary = mir_rule_summary(rule);
-            res.push(quote!{
-               writeln!(&mut res, "  rule {}\n    time: {:?}", #rule_summary, self.#rule_time_field).unwrap();
-            });
-         }
-         res.push(quote!{
-            writeln!(&mut res, "-----------------------------------------").unwrap();
-         });
-      }
-   }
-   quote!{
-      use std::fmt::Write;
-      let mut res = String::new();
-      #(#res)*
-      res
-   }
-}
-
-fn compile_update_indices_function_body(mir: &AscentMir) -> proc_macro2::TokenStream {
-   // let _self = quote!{ self }; // making sure it gets the correct span
-   
-   let par = mir.is_parallel;
-   let mut res = vec![];
-   if par {
-      res.push(quote! { use ascent::rayon::iter::{IntoParallelIterator, ParallelIterator}; })
-   }
-   let rel_index_write_trait = if !par {
-      quote! {ascent::internal::RelIndexWrite}
-   } else {
-      quote! {ascent::internal::CRelIndexWrite}
-   };
-   for (r,indices_set) in mir.relations_ir_relations.iter(){
-      
-      let _ref = if !par { quote!{&mut} } else { quote!{&} }.with_span(r.name.span());
-      let rel_index_write_trait = rel_index_write_trait.clone().with_span(r.name.span());
-      let _self = quote_spanned!{r.name.span().resolved_at(Span::call_site())=> self };
-
-      let mut update_indices = vec![];
-      for ind in indices_set.iter(){
-         let ind_name = &ind.ir_name();
-         let selection_tuple : Vec<Expr> = ind.indices.iter().map(|&i| {
-            let ind = syn::Index::from(i); 
-            parse_quote_spanned! {r.name.span()=> tuple.#ind.clone()}
-         }).collect_vec();
-         let selection_tuple = tuple_spanned(&selection_tuple, r.name.span());
-         let entry_val = index_get_entry_val_for_insert(
-            &ind, &parse_quote_spanned!{r.name.span()=> tuple}, &parse_quote_spanned!{r.name.span()=> _i});
-         update_indices.push(quote_spanned! {r.name.span()=>
-            let selection_tuple = #selection_tuple;
-            let rel_ind = #_ref #_self.#ind_name;
-            #rel_index_write_trait::index_insert(rel_ind, selection_tuple, #entry_val);
-         });
-
-      }
-      let rel_name = &r.name;
-      let maybe_lock = if r.is_lattice && mir.is_parallel {
-         quote_spanned!{r.name.span()=> let tuple = tuple.read().unwrap(); }
-      } else { quote!{} };
-      if !par {
-         res.push(quote_spanned! {r.name.span()=>
-            for (_i, tuple) in #_self.#rel_name.iter().enumerate() {
-               #maybe_lock
-               #(#update_indices)*
-            }
-         });
-      } else {
-         res.push(quote_spanned! {r.name.span()=>
-            (0..#_self.#rel_name.len()).into_par_iter().for_each(|_i| {
-               let tuple = &#_self.#rel_name[_i];
-               #maybe_lock
-               #(#update_indices)*
-            });
-         });
-      }
-   }
-
-   quote! {#(#res)*}
-}
-
-fn compile_cond_clause(cond: &CondClause, body: proc_macro2::TokenStream) -> proc_macro2::TokenStream {
-   match cond {
-      CondClause::IfLet(if_let_clause) => {
-         let pat = &if_let_clause.pattern;
-         let expr = &if_let_clause.exp;
-         quote_spanned! {if_let_clause.if_keyword.span()=>
-            if let #pat = #expr {
-               #body
-            }
-         }
-      }
-      CondClause::Let(let_clause) => {
-         let pat = &let_clause.pattern;
-         let expr = &let_clause.exp;
-         quote_spanned! {let_clause.let_keyword.span()=>
-            let #pat = #expr;
-            #body
-         }
-      }
-      CondClause::If(if_clause) => {
-         let cond = &if_clause.cond;
-         quote_spanned! {if_clause.if_keyword.span()=>
-            if #cond {
-               #body
-            }
-         }
-      }
-   }
-}
-
-fn compile_mir_rule(rule: &MirRule, scc: &MirScc, mir: &AscentMir) -> proc_macro2::TokenStream {
-   let (head_rels_structs_and_vars, head_update_code) = 
-      head_clauses_structs_and_update_code(rule, scc, mir);
-
-   const MAX_PAR_ITERS: usize = 2;
-
-   // do parallel iteration up to this clause index (exclusive)
-   let par_iter_to_ind = if mir.is_parallel {
-      use itertools::FoldWhile::*;
-      rule.body_items.iter().fold_while((0, 0), |(count, i), bi| {
-         let new_count = count + matches!(bi, MirBodyItem::Clause(..)) as usize; 
-         if new_count > MAX_PAR_ITERS { Done((new_count, i)) } else { Continue((new_count, i + 1)) }
-      }).into_inner().1
-   } else { 0 };
-   let rule_code = compile_mir_rule_inner(rule, scc, mir, par_iter_to_ind, head_update_code, 0);
-   quote!{
-      #head_rels_structs_and_vars
-      #rule_code
-   }
-}
-
-fn compile_mir_rule_inner(rule: &MirRule, scc: &MirScc, mir: &AscentMir, par_iter_to_ind: usize, head_update_code: proc_macro2::TokenStream, clause_ind: usize) 
--> proc_macro2::TokenStream 
-{
-   if Some(clause_ind) == rule.simple_join_start_index && rule.reorderable {
-      let mut rule_cp1 = rule.clone();
-      let mut rule_cp2 = rule.clone();
-      rule_cp1.reorderable = false;
-      rule_cp2.reorderable = false;
-      rule_cp2.body_items.swap(clause_ind, clause_ind + 1);
-      let rule_cp1_compiled = compile_mir_rule_inner(&rule_cp1, scc, mir, par_iter_to_ind, head_update_code.clone(), clause_ind);
-      let rule_cp2_compiled = compile_mir_rule_inner(&rule_cp2, scc, mir, par_iter_to_ind, head_update_code        , clause_ind);
-
-      if let [MirBodyItem::Clause(bcl1), MirBodyItem::Clause(bcl2)] = &rule.body_items[clause_ind..clause_ind+2]{
-
-         let rel1_var_name = expr_for_rel(&bcl1.rel);
-         
-         let rel2_var_name = expr_for_rel(&bcl2.rel);
-
-         return quote_spanned!{bcl1.rel_args_span=>
-            if #rel1_var_name.len() <= #rel2_var_name.len() {
-               #rule_cp1_compiled
-            } else {
-               #rule_cp2_compiled
-            }
-         };
-      } else {
-         panic!("unexpected body items in reorderable rule")
-      }
-   }
-   if clause_ind < rule.body_items.len(){
-      let bitem = &rule.body_items[clause_ind];
-      let doing_simple_join = rule.simple_join_start_index == Some(clause_ind);
-      let next_loop = if doing_simple_join {
-         compile_mir_rule_inner(rule, scc, mir, par_iter_to_ind, head_update_code, clause_ind + 2)
-      } else {
-         compile_mir_rule_inner(rule, scc, mir, par_iter_to_ind, head_update_code, clause_ind + 1)
-      };
-
-      match bitem {
-         MirBodyItem::Clause(bclause) => {
-            if doing_simple_join {
-               // println!("doing simple join for {}", mir_rule_summary(rule));
-            }
-            let (clause_ind, bclause) = 
-               if doing_simple_join {(clause_ind + 1, rule.body_items[clause_ind + 1].unwrap_clause())} 
-               else {(clause_ind, bclause)};
-
-            let bclause_rel_name = &bclause.rel.relation.name;
-            let selected_args = &bclause.selected_args();
-            let pre_clause_vars = rule.body_items.iter().take(clause_ind)
-                                       .flat_map(MirBodyItem::bound_vars)
-                                       .collect::<Vec<_>>();
-
-            let clause_vars = bclause.vars();
-            let common_vars = clause_vars.iter().filter(|(_i,v)| pre_clause_vars.contains(v)).collect::<Vec<_>>();
-            let common_vars_no_indices = common_vars.iter().map(|(_i,v)| v.clone()).collect::<Vec<_>>();
-
-<<<<<<< HEAD
-            let mut new_vars_assignments = vec![];
-            for (i,var) in clause_vars.iter(){
-               if common_vars_no_indices.contains(var) {continue;}
-               let i_ind = syn::Index{index: *i as u32, span: var.span()};
-               new_vars_assignments.push(quote_spanned! {var.span()=> let #var = &__row.#i_ind;});
-            }
-=======
-            // let mut new_vars_assignments = vec![];
-            // for (i,var) in clause_vars.iter(){
-            //    if common_vars_no_indices.contains(var) {continue;}
-            //    let i_ind = syn::Index{index: *i as u32, span: var.span()};
-            //    new_vars_assignments.push(quote_spanned! {var.span()=> let #var = &__row.#i_ind;});
-            // }
-
-            let cloning_needed = true;
-
-            let matched_val_ident = Ident::new("__val", bclause.rel_args_span);
-            let new_vars_assignments = clause_var_assignments(
-               &bclause.rel, clause_vars.iter().filter(|(i, var)| !common_vars_no_indices.contains(var)).cloned(),
-               &matched_val_ident, &parse_quote!{_self.#bclause_rel_name}, cloning_needed, mir
-            );
->>>>>>> 2f3af2cc
-
-            let selected_args_cloned = selected_args.iter().map(exp_cloned).collect_vec();
-            let selected_args_tuple = tuple_spanned(&selected_args_cloned, bclause.args_span);
-            let rel_version_exp = expr_for_rel(&bclause.rel);
-            
-            let mut conds_then_next_loop = next_loop;
-            for cond in bclause.cond_clauses.iter().rev() {
-               conds_then_next_loop = compile_cond_clause(cond, conds_then_next_loop);
-            }
-
-            // we need to clone if the relation appears in the head of the rule and we are not the last clause.
-            // let cloning_needed = rule.body_items[(clause_ind + 1)..].iter().any(|bi| !matches!(bi, MirBodyItem::Cond(_))) &&
-            //                      rule.head_clause.iter().any(|hcl| &hcl.rel.name == bclause_rel_name);
-
-            fn maybe_clone(cloning_needed: bool, span: Span) -> proc_macro2::TokenStream {
-               if cloning_needed {quote_spanned! {span=> .clone()}} 
-               else {quote! { }}
-            }
-            let span = bclause.rel_args_span;
-            let row_maybe_clone = maybe_clone(cloning_needed, bclause.rel_args_span);
-            
-            // let matching_dot_iter = dot_iter_for_rel_index(&bclause.rel, quote_spanned!{bclause.rel_args_span=> __matching});
-            let matching_dot_iter = quote_spanned!{bclause.rel_args_span=> __matching};
-
-            let (index_get, iter_all) = if clause_ind < par_iter_to_ind {
-               (quote_spanned! {span=> c_index_get}, quote_spanned! {span=> c_iter_all})
-            } else {
-               (quote_spanned! {span=> index_get}, quote_spanned! {span=> iter_all})
-            };
-
-            // TODO cleanup
-            // The special case where the first clause has indices, but there are no expressions
-            // in the args of the first clause
-            if doing_simple_join {
-               let cl1 = rule.body_items[rule.simple_join_start_index.unwrap()].unwrap_clause();
-               let cl2 = bclause;
-               let cl1_var_name = expr_for_rel(&cl1.rel);
-               let cl2_var_name = expr_for_rel(&cl2.rel);
-               let cl1_vars = cl1.vars();
-
-               let cl1_rel_name = &cl1.rel.relation.name;
-               let cl2_rel_name = &cl2.rel.relation.name;
-
-               let mut cl1_join_vars_assignments = vec![];
-               for (tuple_ind, &i) in cl1.rel.indices.iter().enumerate() {
-                  let var = expr_to_ident(&cl1.args[i]).unwrap();
-                  let tuple_ind = syn::Index{index: tuple_ind as u32, span: var.span()};
-                  cl1_join_vars_assignments.push(quote_spanned! {var.span()=> let #var = &__cl1_joined_columns.#tuple_ind;});
-               }
-               let cl2_vars = cl2.args.iter().filter_map(expr_to_ident).collect_vec();
-
-               // let mut cl1_vars_assignments = vec![];
-               // for (i,var) in cl1_vars.iter(){
-               //    let i_ind = syn::Index{index: *i as u32, span: var.span()};
-               //    if cl1.rel.indices.contains(i) {continue;}
-               //    cl1_vars_assignments.push(quote_spanned! {var.span()=> let #var = &__row.#i_ind;});
-               // }
-               let cl1_matched_val_ident = syn::Ident::new("cl1_val", cl1.rel_args_span);
-               let cl1_vars_assignments = clause_var_assignments(
-                  &cl1.rel, cl1_vars.iter().filter(|(i, var)| !cl1.rel.indices.contains(i)).cloned(),
-                  &cl1_matched_val_ident, &parse_quote!{_self.#cl1_rel_name}, cloning_needed, mir
-               );
-               let cl1_vars_assignments = vec![cl1_vars_assignments];
-
-               let joined_args_for_cl2_cloned = cl2.selected_args().iter().map(exp_cloned).collect_vec();
-               let joined_args_tuple_for_cl2 = tuple_spanned(&joined_args_for_cl2_cloned, cl2.args_span);
-               
-               
-               let cl1_tuple_indices_iter = quote_spanned!(cl1.rel_args_span=> __cl1_tuple_indices);
-
-               let cl1_cloning_needed = true;
-               let cl1_row_maybe_clone = maybe_clone(cl1_cloning_needed, cl1.rel_args_span);
-
-               
-               let mut cl1_conds_then_rest = quote_spanned! {bclause.rel_args_span=>
-                  // for __val in #matching_dot_iter.clone() {
-                  #matching_dot_iter.clone().for_each(|__val|  {
-                     // TODO we may be doing excessive cloning
-<<<<<<< HEAD
-                     let __row = &_self.#cl2_rel_name[__ind] #row_maybe_clone;
-                     #(#new_vars_assignments)*
-=======
-                     #new_vars_assignments
->>>>>>> 2f3af2cc
-                     #conds_then_next_loop
-                  });
-               };
-               for cond in cl1.cond_clauses.iter().rev() {
-                  cl1_conds_then_rest = compile_cond_clause(cond, cl1_conds_then_rest);
-               }
-               quote_spanned! {cl1.rel_args_span=>
-                  #cl1_var_name.#iter_all().for_each(|(__cl1_joined_columns, __cl1_tuple_indices)| {
-                     #(#cl1_join_vars_assignments)*
-                     if let Some(__matching) = #cl2_var_name.#index_get(&#joined_args_tuple_for_cl2) {
-                        // for cl1_val in #cl1_tuple_indices_iter{
-                        #cl1_tuple_indices_iter.for_each(|cl1_val| {
-                           #(#cl1_vars_assignments)*
-                           #cl1_conds_then_rest
-                        });
-                     }
-                  });
-               }
-            } else {
-               quote_spanned! {bclause.rel_args_span=>
-                  if let Some(__matching) = #rel_version_exp.#index_get( &#selected_args_tuple) {
-                     // for __val in #matching_dot_iter {
-                     #matching_dot_iter.for_each(|__val|  {
-                        // TODO we may be doing excessive cloning
-<<<<<<< HEAD
-                        let __row = &_self.#bclause_rel_name[__ind] #row_maybe_clone;
-                        #(#new_vars_assignments)*
-=======
-                        #new_vars_assignments
->>>>>>> 2f3af2cc
-                        #conds_then_next_loop
-                     });
-                  }
-               }
-            }
-
-         },
-         MirBodyItem::Generator(gen) => {
-            let pat = &gen.pattern;
-            let expr = &gen.expr;
-            quote_spanned! {gen.for_keyword.span()=>
-               for #pat in #expr {
-                  #next_loop
-               }
-            }
-         }
-         MirBodyItem::Cond(cond) => compile_cond_clause(cond, next_loop),
-         MirBodyItem::Agg(agg) => {
-            
-            let pat = &agg.pat;
-            let rel_name = &agg.rel.relation.name;
-            let mir_relation = MirRelation::from(agg.rel.clone(), Total);
-            let rel_version_var_name = mir_relation.var_name();
-            let selected_args = mir_relation.indices.iter().map(|&i| &agg.rel_args[i]);
-            let selected_args_cloned = selected_args.map(exp_cloned).collect_vec();
-            let selected_args_tuple = tuple_spanned(&selected_args_cloned, agg.span);
-            let agg_args_tuple_indices = 
-               agg.bound_args.iter()
-               .map(|arg| (agg.rel_args.iter()
-                        .find_position(|rel_arg| expr_to_ident(rel_arg) == Some(arg.clone())).unwrap().0, arg.clone()));
-            // let agg_args_tuple = agg_args_tuple_indices.clone().map(|(ind, arg)| {
-            //    let tuple_ind = syn::Index::from(ind);
-            //    parse2(quote_spanned! {arg.span()=> &__row.#tuple_ind}).unwrap()
-            // }).collect_vec();
-            // let agg_args_tuple = tuple_spanned(&agg_args_tuple, agg.span);
-            let agg_args_tuple = tuple_spanned(&agg.bound_args.iter().map(|v| parse_quote!{#v}).collect_vec(), agg.span);
-
-            let vars_assignments = clause_var_assignments(
-               &MirRelation::from(agg.rel.clone(), MirRelationVersion::Total), agg_args_tuple_indices, 
-               &parse_quote_spanned!{agg.span=> __val}, &parse_quote_spanned!{agg.span=>__agregated_rel},
-               false, mir
-            );
-
-            let agg_func = &agg.aggregator;
-            let matching_iter = quote_spanned!{agg.span => __matching};
-            let to_iter_func = ind_val_option_to_iter_func_name_for_rel(&mir_relation);
-            let _self = quote!{ _self };
-            quote_spanned! {agg.span=>
-               let __matching = #rel_version_var_name.index_get( &#selected_args_tuple);
-<<<<<<< HEAD
-               let __aggregated_rel = &_self.#rel_name;
-               let __agg_args = __matching.into_iter().flatten()
-                     .map(|__ind| {
-                              let __row = &__aggregated_rel[__ind];
-=======
-               let __agregated_rel = &#_self.#rel_name;
-               let __agg_args = __matching.into_iter().flatten()
-                     .map(|__val| {
-                              // let __row = &__agregated_rel[__val];
-                              #vars_assignments
->>>>>>> 2f3af2cc
-                              #agg_args_tuple
-                     });
-               for #pat in #agg_func(__agg_args) {
-                  #next_loop
-               }
-               
-            }
-         }
-      }
-   } else {
-      quote! {
-         // let before_update = ::ascent::internal::Instant::now();
-         #head_update_code
-         // let update_took = before_update.elapsed();
-         // _self.update_time_nanos.fetch_add(update_took.as_nanos() as u64, std::sync::atomic::Ordering::Relaxed);
-      }
-   }
-}
-
-fn head_clauses_structs_and_update_code(rule: &MirRule, scc: &MirScc, mir: &AscentMir) -> (proc_macro2::TokenStream, proc_macro2::TokenStream) {
-   
-   // TODO remove if not used
-   // let mut struct_defs = vec![];
-   // let mut rel_data_vars = vec![];
-
-   // fn rel_name_to_struct_name(rel_name: &Ident) -> Ident {
-   //    Ident::new(&format!("__{}Data", rel_name), rel_name.span())
-   // };
-
-   // fn rel_name_to_data_var_name(rel_name: &Ident) -> Ident {
-   //    Ident::new(&format!("__{}_data", rel_name), rel_name.span())
-   // };
-
-   // for rel in rule.head_clause.iter().map(|hcl| &hcl.rel).collect::<HashSet<_>>() {
-   //    let mut fields = vec![];
-   //    let mut var_assignments = vec![];
-   //    for (i, rel_ind) in scc.dynamic_relations.get(rel).into_iter().flatten().enumerate() {
-   //       let var_name = ir_relation_version_var_name(&rel_ind.ir_name(), New);
-   //       // let ty = rel_index_type(rel_ind);
-   //       let ty = Ident::new(&format!("T{}", i), rel.name.span());
-
-   //       var_assignments.push(quote!{
-   //          #var_name: &mut #var_name,
-   //       });
-   //       fields.push(quote!{
-   //          #var_name: &'a mut #ty,
-   //       });
-   //    }
-
-   //    let mut update_indices = vec![];
-   //    for (i, rel_ind) in scc.dynamic_relations.get(rel).into_iter().flatten().enumerate(){
-   //       if rel_ind.is_full_index() {continue};
-   //       let var_name = ir_relation_version_var_name(&rel_ind.ir_name(), New);
-   //       let args_tuple : Vec<Expr> = rel_ind.indices.iter().map(|&i| {
-   //          let i_ind = syn::Index::from(i);
-   //          syn::parse2(quote_spanned!{rel.name.span()=> __new_row.#i_ind.clone()}).unwrap()
-   //       }).collect();
-   //       let args_tuple = tuple(&args_tuple);
-   //       let entry_val = index_get_entry_val_for_insert(
-   //          &rel_ind, &parse_quote_spanned!{rel.name.span()=> __new_row}, &parse_quote_spanned!{rel.name.span()=> __new_row_ind});
-   //       update_indices.push(quote! {
-   //          ::ascent::internal::RelIndexWrite::index_insert(&mut #var_name, #args_tuple, #entry_val);
-   //       });
-   //    }
-
-   //    let types = (0..fields.len()).map(|i| {
-   //       Ident::new(&format!("T{}", i), rel.name.span())
-   //    }).collect_vec();
-   //    let struct_name = rel_name_to_struct_name(&rel.name);
-   //    let rel_name = &rel.name;
-   //    struct_defs.push(quote! {
-   //       #[allow(non_camel_case_types)]
-   //       struct #struct_name<'a, TRel, #(#types),*> {
-   //          #rel_name : TRel,
-   //          #(#fields)*
-   //       }
-   //    });
-   //    let rel_data_var_name = rel_name_to_data_var_name(&rel.name);
-   //    let rel_data_var_instantiation_code = quote! {
-   //       #struct_name { #rel_name: &mut _self.#rel_name, #(#var_assignments)* }
-   //    };
-   //    if true || !mir.is_parallel {
-   //       rel_data_vars.push(quote! {
-   //          let mut #rel_data_var_name = #rel_data_var_instantiation_code;
-   //       });
-   //    } else {
-   //       rel_data_vars.push(quote! {
-   //          let #rel_data_var_name = std::sync::Mutex::new(#rel_data_var_instantiation_code);
-   //       });
-   //    }
-   // }
-
-   let mut add_rows = vec![];
-
-   let set_changed_true_code = if !mir.is_parallel {
-      quote! { __changed = true; }
-   } else {
-      quote! { __changed.store(true, std::sync::atomic::Ordering::Relaxed);}
-   };
-
-   for hcl in rule.head_clause.iter() {
-
-      let head_rel_name = Ident::new(&hcl.rel.name.to_string(), hcl.span);
-      // let rel_data_var_name = rel_name_to_data_var_name(&head_rel_name);
-      let hcl_args_converted = hcl.args.iter().cloned().map(convert_head_arg).collect_vec();
-      let new_row_tuple = tuple_spanned(&hcl_args_converted, hcl.args_span);
-      
-      let head_relation = &hcl.rel;
-      let row_type = tuple_type(&head_relation.field_types);
-
-      let mut update_indices = vec![];
-      let rel_indices = scc.dynamic_relations.get(head_relation);
-      let rel_index_write_trait = if !mir.is_parallel {
-         quote! { ::ascent::internal::RelIndexWrite }
-      } else {
-         quote! { ::ascent::internal::CRelIndexWrite }
-      }.with_span(hcl.span);
-      let new_ref = if !mir.is_parallel { quote!{&mut} } else { quote!{&} };
-      let mut used_fields = HashSet::new();
-      if let Some(rel_indices) = rel_indices {
-         for rel_ind in rel_indices.iter(){
-            if rel_ind.is_full_index() {continue};
-            let var_name = ir_relation_version_var_name(&rel_ind.ir_name(), New);
-            let args_tuple : Vec<Expr> = rel_ind.indices.iter().map(|&i| {
-               let i_ind = syn::Index::from(i);
-               syn::parse2(quote_spanned!{hcl.span=> __new_row.#i_ind.clone()}).unwrap()
-            }).collect();
-            used_fields.extend(rel_ind.indices.iter().cloned());
-            if let IndexValType::Direct(direct) = &rel_ind.val_type {
-               used_fields.extend(direct.iter().cloned());
-            }
-            let args_tuple = tuple(&args_tuple);
-            let entry_val = index_get_entry_val_for_insert(
-               &rel_ind, &parse_quote_spanned!{hcl.span=> __new_row}, &parse_quote_spanned!{hcl.span=> __new_row_ind});
-            update_indices.push(quote_spanned! {hcl.span=>
-               #rel_index_write_trait::index_insert(#new_ref #var_name, #args_tuple, #entry_val);
-            });
-         }
-      }
-
-      let head_rel_full_index = &mir.relations_full_indices[head_relation];
-      let head_rel_full_index_var_name_new = ir_relation_version_var_name(&head_rel_full_index.ir_name(), New);
-      let head_rel_full_index_var_name_delta = ir_relation_version_var_name(&head_rel_full_index.ir_name(), Delta);
-      let head_rel_full_index_var_name_total = ir_relation_version_var_name(&head_rel_full_index.ir_name(), Total);
-
-      let rel_full_index_write_trait = if !mir.is_parallel {
-         quote! { ::ascent::internal::RelFullIndexWrite }
-      } else {
-         quote! { ::ascent::internal::CRelFullIndexWrite }
-      }.with_span(hcl.span);
-
-      let new_row_to_be_pushed = (0..hcl.rel.field_types.len()).map(|i| {
-         let ind = syn::Index::from(i);
-         let clone = if used_fields.contains(&i) { quote!{.clone()} } else { quote!{} };
-         parse_quote_spanned!{hcl.span=> __new_row.#ind #clone }
-      }).collect_vec();
-      let new_row_to_be_pushed = tuple_spanned(&new_row_to_be_pushed, hcl.span);
-
-      let push_code = if !mir.is_parallel { quote! {
-         let __new_row_ind = _self.#head_rel_name.len();
-         _self.#head_rel_name.push(#new_row_to_be_pushed);
-      }} else { quote! {
-         let __new_row_ind = _self.#head_rel_name.push(#new_row_to_be_pushed);
-      }};
-
-      if !hcl.rel.is_lattice { 
-         let head_rel_name_string = head_rel_name.to_string();
-         let add_row = quote_spanned!{hcl.span=>
-            let __new_row: #row_type = #new_row_tuple;
-
-            if !::ascent::internal::RelFullIndexRead::contains_key(&#head_rel_full_index_var_name_total, &__new_row) &&
-               !::ascent::internal::RelFullIndexRead::contains_key(#head_rel_full_index_var_name_delta, &__new_row) {
-               if #rel_full_index_write_trait::insert_if_not_present(#new_ref #head_rel_full_index_var_name_new, 
-                  &__new_row, ())
-               {
-                  // let __new_row_ind = _self.#head_rel_name.len();
-                  // _self.#head_rel_name.push(__new_row);
-                  #push_code
-                  #(#update_indices)*
-                  #set_changed_true_code
-               }
-            }
-         };
-         add_rows.push(add_row);
-      } else {  // rel.is_lattice:
-         let lattice_insertion_mutex = lattice_insertion_mutex_var_name(head_relation);
-         let head_lat_full_index = &mir.lattices_full_indices[head_relation];
-         let head_lat_full_index_var_name_new = ir_relation_version_var_name(&head_lat_full_index.ir_name(), New);
-         let head_lat_full_index_var_name_delta = ir_relation_version_var_name(&head_lat_full_index.ir_name(), Delta);
-         let head_lat_full_index_var_name_full = ir_relation_version_var_name(&head_lat_full_index.ir_name(), Total);
-         let tuple_lat_index = syn::Index::from(hcl.rel.field_types.len() - 1);
-         let lattice_key_args : Vec<Expr> = (0..hcl.args.len() - 1).map(|i| {
-            let i_ind = syn::Index::from(i);
-            syn::parse2(quote_spanned!{hcl.span=> __new_row.#i_ind}).unwrap()
-         }).map(|e| exp_cloned(&e)).collect_vec();
-         let lattice_key_tuple = tuple(&lattice_key_args);
-
-         let _self = quote! { _self };
-         let add_row = if !mir.is_parallel { quote_spanned! {hcl.span=>
-            let __new_row: #row_type = #new_row_tuple;
-            let __lattice_key = #lattice_key_tuple;
-            if let Some(mut __existing_ind) = #head_lat_full_index_var_name_new.index_get(&__lattice_key)
-               .or_else(|| #head_lat_full_index_var_name_delta.index_get(&__lattice_key))
-               .or_else(|| #head_lat_full_index_var_name_full.index_get(&__lattice_key)) 
-            {
-               let __existing_ind = *__existing_ind.next().unwrap();
-               // TODO possible excessive cloning here?
-               let __lat_changed = ::ascent::Lattice::join_mut(&mut #_self.#head_rel_name[__existing_ind].#tuple_lat_index, __new_row.#tuple_lat_index.clone());
-               if __lat_changed {
-                  let __new_row_ind = __existing_ind;
-                  #(#update_indices)*
-                  #set_changed_true_code
-               }
-            } else {
-               let __new_row_ind = #_self.#head_rel_name.len();
-               #(#update_indices)*
-               #_self.#head_rel_name.push(#new_row_to_be_pushed);
-               #set_changed_true_code
-            }
-         }} else { quote_spanned! {hcl.span=> // mir.is_parallel:
-            let __new_row: #row_type = #new_row_tuple;
-            let __lattice_key = #lattice_key_tuple;
-            let __existing_ind_in_new = #head_lat_full_index_var_name_new.get_cloned(&__lattice_key);
-            let __new_has_ind = __existing_ind_in_new.is_some();
-            if let Some(__existing_ind) = __existing_ind_in_new
-               .or_else(|| #head_lat_full_index_var_name_delta.get_cloned(&__lattice_key))
-               .or_else(|| #head_lat_full_index_var_name_full.get_cloned(&__lattice_key)) 
-            {
-               let __lat_changed = ::ascent::Lattice::join_mut(&mut #_self.#head_rel_name[__existing_ind].write().unwrap().#tuple_lat_index, 
-                                                               __new_row.#tuple_lat_index.clone());
-               if __lat_changed && !__new_has_ind{
-                  let __new_row_ind = __existing_ind;
-                  #(#update_indices)*
-                  #set_changed_true_code
-               }
-            } else {
-               let __hash = #head_lat_full_index_var_name_new.hash_usize(&__lattice_key);
-               let __lock = #_self.#lattice_insertion_mutex.get(__hash % #_self.#lattice_insertion_mutex.len()).expect("lattice_insertion_mutex index out of bounds").lock().unwrap();
-               if let Some(__existing_ind) = #head_lat_full_index_var_name_new.get_cloned(&__lattice_key) {
-                  ::ascent::Lattice::join_mut(&mut #_self.#head_rel_name[__existing_ind].write().unwrap().#tuple_lat_index, 
-                                              __new_row.#tuple_lat_index.clone());
-               } else {
-                  let __new_row_ind = #_self.#head_rel_name.push(::std::sync::RwLock::new(#new_row_to_be_pushed));
-                  #(#update_indices)*
-                  #set_changed_true_code
-               }
-            }
-         }};
-         add_rows.push(add_row);
-      }
-   }
-   (
-      quote!{
-         // #(#struct_defs)*
-         // #(#rel_data_vars)*
-      }, 
-      quote!{#(#add_rows)*}
-   )
-}
-
-fn lattice_insertion_mutex_var_name(head_relation: &RelationIdentity) -> Ident {
-   Ident::new(&format!("__{}_mutex", head_relation.name), head_relation.name.span())
-}
-
-fn convert_head_arg(arg: Expr) -> Expr {
-   if let Some(var) = expr_to_ident(&arg){
-      parse2(quote_spanned!{arg.span()=> ascent::internal::Convert::convert(#var)}).unwrap()
-   } else {
-      arg
-   }
-}
-
-fn ind_val_option_to_iter_func_name_for_rel(rel: &MirRelation) -> proc_macro2::TokenStream {
-   if rel.is_full_index {
-      quote! {ascent::internal::rel_full_ind_val_option_to_iter}
-   } else if !rel.relation.is_lattice {
-      quote! {ascent::internal::rel_ind_val_option_to_iter}
-   } else {
-      quote! {ascent::internal::lat_ind_val_option_to_iter}
-   }
-}
-
-fn expr_for_rel(rel: &MirRelation) -> proc_macro2::TokenStream {
-   if rel.version == MirRelationVersion::TotalDelta {
-      let total_var_name = ir_relation_version_var_name(&rel.ir_name, MirRelationVersion::Total);
-      let delta_var_name = ir_relation_version_var_name(&rel.ir_name, MirRelationVersion::Delta);
-      quote! {
-         ascent::internal::RelIndexCombined::new(& #total_var_name, #delta_var_name)
-      }
-   } else {
-      let var = rel.var_name();
-      quote! {
-         #var
-      }
-   }
-}
-
-fn clause_var_assignments(
-   rel: &MirRelation, 
-   vars: impl Iterator<Item = (usize, Ident)>, 
-   val_ident: &Ident, 
-   relation_expr: &Expr, 
-   cloning_needed: bool,
-   mir: &AscentMir
-) -> proc_macro2::TokenStream {
-   let mut assignments = vec![];
-
-   let mut any_vars = false;
-   let mut vars_count = 0;
-   for (ind_in_tuple, var) in vars {
-      any_vars = true;
-      vars_count += 1;
-      match &rel.val_type {
-         IndexValType::Reference => {
-            let ind = syn::Index::from(ind_in_tuple);
-            assignments.push(quote! {
-               let #var = &__row.#ind;
-            })
-         },
-         IndexValType::Direct(inds) => {
-            let ind = inds.iter().enumerate().find(|(i, ind)| **ind == ind_in_tuple).unwrap().0;
-            let ind = syn::Index::from(ind);
-
-            assignments.push(quote! {
-               let #var = &#val_ident.#ind;
-            })
-         },
-      }  
-   }
-   
-   match &rel.val_type {
-      IndexValType::Reference if any_vars => {
-         let maybe_lock = if rel.relation.is_lattice && mir.is_parallel {
-            quote! {.read().unwrap()}
-         } else { quote! {} };
-         let maybe_clone = if cloning_needed {
-            quote! {.clone()}
-         } else { quote! {} };
-         assignments.insert(0, quote! {
-            let __row = &#relation_expr[*#val_ident]#maybe_lock #maybe_clone;
-         });
-      },
-      _ => ()
-   }
-
-   quote! {
-      #(#assignments)*
-   }
-}
-
-fn index_get_entry_val_for_insert(rel_ind: &IrRelation, tuple_expr: &Expr, ind_expr: &Expr) -> Expr {
-   match &rel_ind.val_type {
-      IndexValType::Reference => ind_expr.clone(),
-      IndexValType::Direct(inds) => {
-         let val = inds.iter().map(|&ind| {
-            let ind = syn::Index::from(ind);
-            parse_quote!{
-               #tuple_expr.#ind.clone()
-            }
-         }).collect_vec();
-         tuple(&val)
-      },
-   }
-}
+use std::{collections::{BTreeSet, HashSet}, fmt::Display};
+
+use itertools::{Iterate, Itertools};
+use proc_macro2::{Ident, Span};
+use syn::{Expr, Type, parse2, spanned::Spanned, parse_quote, parse_quote_spanned};
+
+use crate::{ascent_hir::{IrRelation, IndexValType}, ascent_syntax::{CondClause, RelationIdentity}, syn_utils::pattern_get_vars, utils::TokenStreamExtensions};
+use crate::utils::{exp_cloned, expr_to_ident, pat_to_ident, tuple, tuple_spanned, tuple_type};
+use crate::ascent_mir::{AscentMir, MirBodyItem, MirRelation, MirRelationVersion, MirRule, MirScc, ir_relation_version_var_name, mir_rule_summary, mir_summary};
+use crate::ascent_mir::MirRelationVersion::*;
+
+pub(crate) fn compile_mir(mir: &AscentMir, is_ascent_run: bool) -> proc_macro2::TokenStream {
+   
+   let mut relation_fields = vec![];
+   let mut field_defaults = vec![];
+
+   for (rel, rel_indices) in mir.relations_ir_relations.iter(){
+      let name = &rel.name;
+      let field_types = tuple_type(&rel.field_types);
+      let rel_attrs = &mir.relations_metadata[rel].attributes;
+      let rel_indices_comment = format!("\nphysical indices:\n {}", 
+         rel_indices.iter().map(|ind| format!("{}", ind.ir_name())).join("; "));
+      let rel_type = if !mir.is_parallel { 
+         quote! {::std::vec::Vec<#field_types>} 
+      } else if !rel.is_lattice {
+         quote! {::ascent::boxcar::Vec<#field_types>} 
+      } else {
+         quote! {::ascent::boxcar::Vec<::std::sync::RwLock<#field_types>>} 
+      };
+      relation_fields.push(quote! {
+         #(#rel_attrs)*
+         #[doc = #rel_indices_comment]
+         pub #name: #rel_type,
+      });
+      field_defaults.push(quote! {#name : Default::default(),});
+      if rel.is_lattice && mir.is_parallel {
+         let lattice_mutex_name = lattice_insertion_mutex_var_name(rel);
+         relation_fields.push(quote! {
+            pub #lattice_mutex_name: ::std::vec::Vec<std::sync::Mutex<()>>,
+         });
+         field_defaults.push(quote! {#lattice_mutex_name: {
+            let len = ::ascent::internal::shards_count();
+            let mut v = Vec::with_capacity(len); for _ in 0..len {v.push(Default::default())}; 
+            v },
+         })
+      }
+      for ind in rel_indices.iter(){
+         let name = &ind.ir_name();
+         let index_type: Vec<Type> = ind.indices.iter().map(|&i| rel.field_types[i].clone()).collect();
+         let index_type = tuple_type(&index_type);
+         let rel_index_type = rel_index_type(ind, mir);
+         relation_fields.push(quote!{
+            // #[allow(non_snake_case)]
+            pub #name: #rel_index_type,
+         });
+         field_defaults.push(quote! {#name : Default::default(),});
+      }
+   }
+
+   let sccs_ordered = &mir.sccs;
+   let mut scc_time_fields = vec![];
+   let mut scc_time_field_defaults = vec![];
+   let mut rule_time_fields = vec![];
+   let mut rule_time_fields_defaults = vec![];
+   for i in 0..mir.sccs.len(){
+      let name = scc_time_field_name(i);
+      scc_time_fields.push(quote!{
+         pub #name: std::time::Duration,
+      });
+      scc_time_field_defaults.push(quote!{
+         #name: std::time::Duration::ZERO,
+      });
+      for (rule_ind, rule) in mir.sccs[i].rules.iter().enumerate() {
+         let name = rule_time_field_name(i, rule_ind);
+         rule_time_fields.push(quote!{
+            pub #name: std::time::Duration,
+         });
+         rule_time_fields_defaults.push(quote!{
+            #name: std::time::Duration::ZERO,
+         });
+      }
+   }
+
+   
+   let mut sccs_compiled = vec![];
+   for (i, scc) in sccs_ordered.iter().enumerate() {
+      let msg = format!("scc {}", i);
+      let scc_compiled = compile_mir_scc(mir, i);
+      let scc_time_field_name = scc_time_field_name(i);
+      sccs_compiled.push(quote!{
+         ascent::internal::comment(#msg);
+         {
+            let _scc_start_time = ::ascent::internal::Instant::now();
+            #scc_compiled
+            _self.#scc_time_field_name += _scc_start_time.elapsed();
+         }
+      });
+   }
+
+   let update_indices_body = compile_update_indices_function_body(mir);
+   let relation_sizes_body = compile_relation_sizes_body(mir);
+   let scc_times_summary_body = compile_scc_times_summary_body(mir);
+
+   let mut type_constraints = vec![];
+   let mut field_type_names = HashSet::<String>::new();
+   let mut lat_field_type_names = HashSet::<String>::new();
+
+   
+   for relation in mir.relations_ir_relations.keys() {
+      use crate::quote::ToTokens;
+      for (i,field_type) in relation.field_types.iter().enumerate() {
+         let is_lat = relation.is_lattice && i == relation.field_types.len() - 1;
+         let add = if let Type::Path(path) = field_type {
+            let container = if is_lat {&mut lat_field_type_names} else {&mut field_type_names};
+            container.insert(path.path.clone().into_token_stream().to_string())
+         } else {true}; 
+         if add {
+            let type_constraints_type = 
+               if is_lat {quote_spanned!(field_type.span()=>LatTypeConstraints)} 
+               else {quote_spanned!(field_type.span()=>TypeConstraints)}; 
+            type_constraints.push(quote_spanned!{field_type.span()=>
+               let _type_constraints : ascent::internal::#type_constraints_type<#field_type>;
+            });
+            if mir.is_parallel {
+               type_constraints.push(quote_spanned!{field_type.span()=>
+                  let _par_constraints : ascent::internal::ParTypeConstraints<#field_type>;
+               });
+            }
+         }
+      }
+   }
+
+   let mut relation_initializations = vec![];
+   for (rel, md) in mir.relations_metadata.iter() {
+      if let Some(ref init) = md.initialization {
+         let rel_name = &rel.name;
+         relation_initializations.push(quote! {
+            _self.#rel_name = #init;
+         });
+      }
+   }
+   if relation_initializations.len() > 0 {
+      relation_initializations.push(quote! {
+         _self.update_indices_priv();
+      })
+   }
+
+   let par_usings = if mir.is_parallel {quote! {
+      use ascent::rayon::iter::ParallelBridge;
+      use ascent::rayon::iter::ParallelIterator;
+      use ascent::internal::CRelIndexRead;
+      use ascent::internal::CRelIndexReadAll;
+   }} else {quote!{}};
+
+   let run_usings = quote! {
+      use core::cmp::PartialEq;
+      use ascent::internal::RelIndexRead;
+      use ascent::internal::RelIndexReadAll;
+      #par_usings
+   };
+   
+   let generate_run_timeout = !is_ascent_run && mir.config.generate_run_partial; 
+   let run_func = if is_ascent_run {quote!{}} 
+   else if generate_run_timeout {
+      quote! {
+         #[allow(unused_imports)]
+         #[doc = "Runs the Ascent program to a fixed point."]
+         pub fn run(&mut self) {
+            self.run_timeout(::std::time::Duration::MAX);
+         }
+      } 
+   } else {
+      quote! {
+         #[allow(unused_imports)]
+         #[doc = "Runs the Ascent program to a fixed point."]
+         pub fn run(&mut self) {
+            macro_rules! __check_return_conditions {() => {};}
+            #run_usings
+            self.update_indices_priv();
+            let _self = self;
+            #(#sccs_compiled)*
+         }
+      }
+   };
+   let run_timeout_func = if !generate_run_timeout {quote!{}} else {
+      quote! {
+         #[allow(unused_imports)]
+         #[doc = "Runs the Ascent program to a fixed point or until the timeout is reached. In case of a timeout returns false"]
+         pub fn run_timeout(&mut self, timeout: ::std::time::Duration) -> bool {
+            let __start_time = ::ascent::internal::Instant::now();
+            macro_rules! __check_return_conditions {() => {
+               if timeout < ::std::time::Duration::MAX && __start_time.elapsed() >= timeout {return false;}
+            };}
+            #run_usings
+            self.update_indices_priv();
+            let _self = self;
+            #(#sccs_compiled)*
+            true
+         }
+      }
+   };
+   let run_code = if !is_ascent_run {quote!{}} else {
+      quote! {
+         macro_rules! __check_return_conditions {() => {};}
+         #run_usings
+         let _self = &mut __run_res;
+         #(#relation_initializations)*
+         #(#sccs_compiled)*
+      }
+   };
+
+   let relation_initializations_for_default_impl = 
+      if is_ascent_run {vec![]} else {relation_initializations};
+   let summary = mir_summary(mir);
+   let (impl_generics, ty_generics, where_clause) = mir.declaration.generics.split_for_impl();
+   let vis = &mir.declaration.visibility;
+   let struct_name = &mir.declaration.ident;
+   let generics = &mir.declaration.generics;
+   let struct_attrs = &mir.declaration.attrs;
+   let summary_fn = if is_ascent_run { quote! {
+      pub fn summary(&self) -> &'static str {#summary}
+   }} else { quote! {
+      pub fn summary() -> &'static str {#summary}
+   }};
+   let rule_time_fields = if mir.config.include_rule_times {rule_time_fields} else {vec![]};
+   let rule_time_fields_defaults = if mir.config.include_rule_times {rule_time_fields_defaults} else {vec![]};
+   let res = quote! {
+      #(#struct_attrs)*
+      #vis struct #struct_name #generics {
+         #(#relation_fields)*
+         #(#scc_time_fields)*
+         #(#rule_time_fields)*
+         pub update_time_nanos: std::sync::atomic::AtomicU64,
+      }
+      impl #impl_generics #struct_name #ty_generics #where_clause {
+         #run_func
+
+         #run_timeout_func
+         // TODO remove pub update_indices at some point
+         fn update_indices_priv(&mut self) {
+            #update_indices_body
+         }
+
+         #[deprecated = "Explicit call to update_indices not required anymore."]
+         pub fn update_indices(&mut self) {
+            self.update_indices_priv();
+         }
+         fn type_constraints() {
+            #(#type_constraints)*
+         }
+         #summary_fn
+         
+         pub fn relation_sizes_summary(&self) -> String {
+            #relation_sizes_body
+         }
+         pub fn scc_times_summary(&self) -> String {
+            #scc_times_summary_body
+         }
+      }
+      impl #impl_generics Default for #struct_name #ty_generics #where_clause {
+         fn default() -> Self {
+            let mut _self = #struct_name {
+               #(#field_defaults)*
+               #(#scc_time_field_defaults)*
+               #(#rule_time_fields_defaults)*
+               update_time_nanos: Default::default(),
+            };
+            #(#relation_initializations_for_default_impl)*
+            _self
+         }
+      }
+   };
+   if !is_ascent_run {res} else {
+      quote! {
+         {
+            #res
+            let mut __run_res: #struct_name #ty_generics = #struct_name::default();
+            #[allow(unused_imports)]
+            {
+               ascent::internal::comment("running...");
+               #run_code
+            }
+            __run_res
+         }
+      }
+   }
+}
+
+fn rel_index_type(rel: &IrRelation, mir: &AscentMir) -> Type {
+   let span = rel.relation.name.span();
+
+   let key_type = rel.key_type();
+   let value_type = rel.value_type();
+
+   let is_lat_full_index = rel.relation.is_lattice && &mir.lattices_full_indices[&rel.relation] == rel;
+   
+   let ty = if !mir.is_parallel {
+      if rel.is_full_index() || is_lat_full_index {quote_spanned!{span=>
+         ascent::internal::RelFullIndexType<#key_type, #value_type>
+      }} else if rel.relation.is_lattice {quote_spanned!{span=>
+         ascent::internal::LatticeIndexType<#key_type, #value_type>
+      }} else { quote_spanned!{span=>
+         ascent::internal::RelIndexType1<#key_type, #value_type>
+      }}
+   } else {
+      if rel.is_full_index() || is_lat_full_index {quote_spanned!{span=>
+         ascent::internal::CRelFullIndex<#key_type, #value_type>
+      }} else if rel.is_no_index() {quote_spanned!{span=>
+         ascent::internal::CRelNoIndex<#value_type>
+      }} else {quote_spanned!{span=>
+         ascent::internal::CRelIndex<#key_type, #value_type>
+      }}
+   };
+   
+   syn::parse2(ty).unwrap()
+}
+
+fn scc_time_field_name(i: usize) -> Ident {
+   Ident::new(&format!("scc{}_duration", i), Span::call_site())
+}
+fn rule_time_field_name(scc_ind: usize, rule_ind: usize) ->Ident {
+   Ident::new(&format!("rule{}_{}_duration", scc_ind, rule_ind), Span::call_site())
+}
+
+fn compile_mir_scc(mir: &AscentMir, scc_ind: usize) -> proc_macro2::TokenStream {
+
+   let scc = &mir.sccs[scc_ind];
+   let mut move_total_to_delta = vec![];
+   let mut shift_delta_to_total_new_to_delta = vec![];
+   let mut move_total_to_field = vec![];
+   let mut freeze_code = vec![];
+   let mut unfreeze_code = vec![];
+
+   for rel in scc.dynamic_relations.iter().flat_map(|(rel, indices)| indices.iter()) {
+      let ir_name = rel.ir_name();
+      let delta_var_name = ir_relation_version_var_name(&ir_name, MirRelationVersion::Delta);
+      let total_var_name = ir_relation_version_var_name(&ir_name, MirRelationVersion::Total);
+      let new_var_name = ir_relation_version_var_name(&ir_name, MirRelationVersion::New);
+      let total_field = &rel.ir_name();
+      let ty = rel_index_type(&rel, mir);
+      move_total_to_delta.push(quote! {
+         // #[allow(non_snake_case)]
+         let #delta_var_name : &mut #ty = &mut _self.#total_field;
+         // #[allow(non_snake_case)]
+         let mut #total_var_name : #ty = Default::default();
+         // #[allow(non_snake_case)]
+         let mut #new_var_name : #ty = Default::default();
+      });
+
+      shift_delta_to_total_new_to_delta.push(quote_spanned!{rel.relation.name.span()=>
+         ::ascent::internal::RelIndexWrite::move_index_contents(#delta_var_name, &mut #total_var_name);
+         // #delta_var_name.clear();
+         std::mem::swap(&mut #new_var_name, #delta_var_name);
+      });
+
+      move_total_to_field.push(quote!{ //_spanned!{rel.relation.name.span()=>
+         _self.#total_field = #total_var_name;
+      });
+
+      if mir.is_parallel {
+         freeze_code.push(quote!{ //_spanned!{rel.relation.name.span()=>
+            #total_var_name.freeze();
+            #delta_var_name.freeze();
+         });
+
+         unfreeze_code.push(quote!{ //_spanned!{rel.relation.name.span()=>
+            #total_var_name.unfreeze();
+            #delta_var_name.unfreeze();
+         });
+      }
+   }
+   for rel in scc.body_only_relations.iter().flat_map(|(rel, indices)| indices.iter()) {
+      let total_var_name = ir_relation_version_var_name(&rel.ir_name(), MirRelationVersion::Total);
+      let ty = rel_index_type(&rel, mir);
+      let total_field = &rel.ir_name();
+
+      move_total_to_delta.push(quote! {
+         // #[allow(non_snake_case)]
+         let #total_var_name : &mut #ty = &mut _self.#total_field;
+      });
+
+      if mir.is_parallel {
+         freeze_code.push(quote_spanned!{rel.relation.name.span()=>
+            #total_var_name.freeze();
+         });
+      }
+   }
+   
+   let rule_parallelism = mir.config.inter_rule_parallelism && mir.is_parallel;
+
+   let mut evaluate_rules = vec![];
+
+   for (i, rule) in scc.rules.iter().enumerate() {
+      let msg = mir_rule_summary(rule);
+      let rule_compiled = compile_mir_rule(rule, scc, mir);
+      let rule_time_field = rule_time_field_name(scc_ind, i);
+      let (before_rule_var, update_rule_time_field) = if mir.config.include_rule_times {
+         (quote! {let before_rule = ::ascent::internal::Instant::now();}, 
+          quote!{_self.#rule_time_field += before_rule.elapsed();})
+      } else {(quote!{}, quote!{})};
+      evaluate_rules.push(if rule_parallelism { quote! {
+         ascent::internal::comment(#msg);
+         __scope.spawn(|_| {
+            #before_rule_var
+            #rule_compiled
+            #update_rule_time_field
+         });
+      }} else { quote! {
+         #before_rule_var
+         ascent::internal::comment(#msg);
+         {
+            #rule_compiled
+         }
+         #update_rule_time_field
+      }});
+   }
+   
+   let evaluate_rules = if rule_parallelism {
+      quote! {
+         ascent::rayon::scope(|__scope| {
+            #(#evaluate_rules)*
+         }); 
+      }
+   } else {
+      quote! { #(#evaluate_rules)* }
+   };
+
+   let changed_var_def_code = if !mir.is_parallel {
+      quote! { let mut __changed = false; }
+   } else {
+      quote! { let __changed = std::sync::atomic::AtomicBool::new(false); }
+   };
+   let check_changed_code = if !mir.is_parallel {
+      quote! {__changed}
+   } else {
+      quote! {__changed.load(std::sync::atomic::Ordering::Relaxed)}
+   };
+
+   let evaluate_rules_loop = if scc.is_looping { quote! {
+      #[allow(unused_assignments, unused_variables)]
+      loop {
+         // let mut __changed = false;
+         #changed_var_def_code
+
+         #(#freeze_code)*
+         // evaluate rules
+         #evaluate_rules
+
+         // for dynamic indices in the scc:
+         //    append delta to total.
+         //    move new to delta
+         #(#unfreeze_code)*
+         #(#shift_delta_to_total_new_to_delta)*
+         if !#check_changed_code {break;}
+         __check_return_conditions!();
+      }
+   }} else {quote! {
+      #[allow(unused_assignments, unused_variables)]
+      {
+         // let mut __changed = false;
+         #changed_var_def_code
+         #(#freeze_code)*
+
+         #evaluate_rules
+
+         #(#unfreeze_code)*
+
+         #(#shift_delta_to_total_new_to_delta)*
+         #(#shift_delta_to_total_new_to_delta)*
+         __check_return_conditions!();
+      }
+   }};
+   quote! {
+      // define variables for delta and new versions of dynamic relations in the scc
+      // move total versions of dynamic indices to delta
+      #(#move_total_to_delta)*
+
+      #evaluate_rules_loop
+
+      #(#move_total_to_field)*
+   }
+}
+
+
+fn compile_relation_sizes_body(mir: &AscentMir) -> proc_macro2::TokenStream {
+   let mut write_sizes = vec![];
+   for r in mir.relations_ir_relations.keys().sorted_by_key(|r| &r.name) {
+      let rel_name = &r.name;
+      let rel_name_str = r.name.to_string();
+      write_sizes.push(quote! {
+         writeln!(&mut res, "{} size: {}", #rel_name_str, self.#rel_name.len()).unwrap();
+      });
+   }
+   quote! {
+      use std::fmt::Write;
+      let mut res = String::new();
+      #(#write_sizes)*
+      res
+   }
+}
+
+fn compile_scc_times_summary_body(mir: &AscentMir) -> proc_macro2::TokenStream {
+   let mut res = vec![];
+   for i in 0..mir.sccs.len(){
+      let i_str = format!("{}", i);
+      let scc_time_field_name = scc_time_field_name(i);
+      res.push(quote!{
+         writeln!(&mut res, "scc {} time: {:?}", #i_str, self.#scc_time_field_name).unwrap();
+      });
+      if mir.config.include_rule_times {
+         let mut sum_of_rule_times = quote!{ std::time::Duration::ZERO };
+         for (rule_ind, rule) in mir.sccs[i].rules.iter().enumerate() {
+            let rule_time_field = rule_time_field_name(i, rule_ind);
+            sum_of_rule_times = quote!{ #sum_of_rule_times + self.#rule_time_field};
+         }
+         res.push(quote! {
+            let sum_of_rule_times = #sum_of_rule_times;
+            writeln!(&mut res, "  some of rule times: {:?}", sum_of_rule_times).unwrap();
+         });
+         for (rule_ind, rule) in mir.sccs[i].rules.iter().enumerate() {
+            let rule_time_field = rule_time_field_name(i, rule_ind);
+            let rule_summary = mir_rule_summary(rule);
+            res.push(quote!{
+               writeln!(&mut res, "  rule {}\n    time: {:?}", #rule_summary, self.#rule_time_field).unwrap();
+            });
+         }
+         res.push(quote!{
+            writeln!(&mut res, "-----------------------------------------").unwrap();
+         });
+      }
+   }
+   quote!{
+      use std::fmt::Write;
+      let mut res = String::new();
+      #(#res)*
+      res
+   }
+}
+
+fn compile_update_indices_function_body(mir: &AscentMir) -> proc_macro2::TokenStream {
+   // let _self = quote!{ self }; // making sure it gets the correct span
+   
+   let par = mir.is_parallel;
+   let mut res = vec![];
+   if par {
+      res.push(quote! { use ascent::rayon::iter::{IntoParallelIterator, ParallelIterator}; })
+   }
+   let rel_index_write_trait = if !par {
+      quote! {ascent::internal::RelIndexWrite}
+   } else {
+      quote! {ascent::internal::CRelIndexWrite}
+   };
+   for (r,indices_set) in mir.relations_ir_relations.iter(){
+      
+      let _ref = if !par { quote!{&mut} } else { quote!{&} }.with_span(r.name.span());
+      let rel_index_write_trait = rel_index_write_trait.clone().with_span(r.name.span());
+      let _self = quote_spanned!{r.name.span().resolved_at(Span::call_site())=> self };
+
+      let mut update_indices = vec![];
+      for ind in indices_set.iter(){
+         let ind_name = &ind.ir_name();
+         let selection_tuple : Vec<Expr> = ind.indices.iter().map(|&i| {
+            let ind = syn::Index::from(i); 
+            parse_quote_spanned! {r.name.span()=> tuple.#ind.clone()}
+         }).collect_vec();
+         let selection_tuple = tuple_spanned(&selection_tuple, r.name.span());
+         let entry_val = index_get_entry_val_for_insert(
+            &ind, &parse_quote_spanned!{r.name.span()=> tuple}, &parse_quote_spanned!{r.name.span()=> _i});
+         update_indices.push(quote_spanned! {r.name.span()=>
+            let selection_tuple = #selection_tuple;
+            let rel_ind = #_ref #_self.#ind_name;
+            #rel_index_write_trait::index_insert(rel_ind, selection_tuple, #entry_val);
+         });
+
+      }
+      let rel_name = &r.name;
+      let maybe_lock = if r.is_lattice && mir.is_parallel {
+         quote_spanned!{r.name.span()=> let tuple = tuple.read().unwrap(); }
+      } else { quote!{} };
+      if !par {
+         res.push(quote_spanned! {r.name.span()=>
+            for (_i, tuple) in #_self.#rel_name.iter().enumerate() {
+               #maybe_lock
+               #(#update_indices)*
+            }
+         });
+      } else {
+         res.push(quote_spanned! {r.name.span()=>
+            (0..#_self.#rel_name.len()).into_par_iter().for_each(|_i| {
+               let tuple = &#_self.#rel_name[_i];
+               #maybe_lock
+               #(#update_indices)*
+            });
+         });
+      }
+   }
+
+   quote! {#(#res)*}
+}
+
+fn compile_cond_clause(cond: &CondClause, body: proc_macro2::TokenStream) -> proc_macro2::TokenStream {
+   match cond {
+      CondClause::IfLet(if_let_clause) => {
+         let pat = &if_let_clause.pattern;
+         let expr = &if_let_clause.exp;
+         quote_spanned! {if_let_clause.if_keyword.span()=>
+            if let #pat = #expr {
+               #body
+            }
+         }
+      }
+      CondClause::Let(let_clause) => {
+         let pat = &let_clause.pattern;
+         let expr = &let_clause.exp;
+         quote_spanned! {let_clause.let_keyword.span()=>
+            let #pat = #expr;
+            #body
+         }
+      }
+      CondClause::If(if_clause) => {
+         let cond = &if_clause.cond;
+         quote_spanned! {if_clause.if_keyword.span()=>
+            if #cond {
+               #body
+            }
+         }
+      }
+   }
+}
+
+fn compile_mir_rule(rule: &MirRule, scc: &MirScc, mir: &AscentMir) -> proc_macro2::TokenStream {
+   let (head_rels_structs_and_vars, head_update_code) = 
+      head_clauses_structs_and_update_code(rule, scc, mir);
+
+   const MAX_PAR_ITERS: usize = 2;
+
+   // do parallel iteration up to this clause index (exclusive)
+   let par_iter_to_ind = if mir.is_parallel {
+      use itertools::FoldWhile::*;
+      rule.body_items.iter().fold_while((0, 0), |(count, i), bi| {
+         let new_count = count + matches!(bi, MirBodyItem::Clause(..)) as usize; 
+         if new_count > MAX_PAR_ITERS { Done((new_count, i)) } else { Continue((new_count, i + 1)) }
+      }).into_inner().1
+   } else { 0 };
+   let rule_code = compile_mir_rule_inner(rule, scc, mir, par_iter_to_ind, head_update_code, 0);
+   quote!{
+      #head_rels_structs_and_vars
+      #rule_code
+   }
+}
+
+fn compile_mir_rule_inner(rule: &MirRule, scc: &MirScc, mir: &AscentMir, par_iter_to_ind: usize, head_update_code: proc_macro2::TokenStream, clause_ind: usize) 
+-> proc_macro2::TokenStream 
+{
+   if Some(clause_ind) == rule.simple_join_start_index && rule.reorderable {
+      let mut rule_cp1 = rule.clone();
+      let mut rule_cp2 = rule.clone();
+      rule_cp1.reorderable = false;
+      rule_cp2.reorderable = false;
+      rule_cp2.body_items.swap(clause_ind, clause_ind + 1);
+      let rule_cp1_compiled = compile_mir_rule_inner(&rule_cp1, scc, mir, par_iter_to_ind, head_update_code.clone(), clause_ind);
+      let rule_cp2_compiled = compile_mir_rule_inner(&rule_cp2, scc, mir, par_iter_to_ind, head_update_code        , clause_ind);
+
+      if let [MirBodyItem::Clause(bcl1), MirBodyItem::Clause(bcl2)] = &rule.body_items[clause_ind..clause_ind+2]{
+
+         let rel1_var_name = expr_for_rel(&bcl1.rel);
+         
+         let rel2_var_name = expr_for_rel(&bcl2.rel);
+
+         return quote_spanned!{bcl1.rel_args_span=>
+            if #rel1_var_name.len() <= #rel2_var_name.len() {
+               #rule_cp1_compiled
+            } else {
+               #rule_cp2_compiled
+            }
+         };
+      } else {
+         panic!("unexpected body items in reorderable rule")
+      }
+   }
+   if clause_ind < rule.body_items.len(){
+      let bitem = &rule.body_items[clause_ind];
+      let doing_simple_join = rule.simple_join_start_index == Some(clause_ind);
+      let next_loop = if doing_simple_join {
+         compile_mir_rule_inner(rule, scc, mir, par_iter_to_ind, head_update_code, clause_ind + 2)
+      } else {
+         compile_mir_rule_inner(rule, scc, mir, par_iter_to_ind, head_update_code, clause_ind + 1)
+      };
+
+      match bitem {
+         MirBodyItem::Clause(bclause) => {
+            if doing_simple_join {
+               // println!("doing simple join for {}", mir_rule_summary(rule));
+            }
+            let (clause_ind, bclause) = 
+               if doing_simple_join {(clause_ind + 1, rule.body_items[clause_ind + 1].unwrap_clause())} 
+               else {(clause_ind, bclause)};
+
+            let bclause_rel_name = &bclause.rel.relation.name;
+            let selected_args = &bclause.selected_args();
+            let pre_clause_vars = rule.body_items.iter().take(clause_ind)
+                                       .flat_map(MirBodyItem::bound_vars)
+                                       .collect::<Vec<_>>();
+
+            let clause_vars = bclause.vars();
+            let common_vars = clause_vars.iter().filter(|(_i,v)| pre_clause_vars.contains(v)).collect::<Vec<_>>();
+            let common_vars_no_indices = common_vars.iter().map(|(_i,v)| v.clone()).collect::<Vec<_>>();
+
+            // let mut new_vars_assignments = vec![];
+            // for (i,var) in clause_vars.iter(){
+            //    if common_vars_no_indices.contains(var) {continue;}
+            //    let i_ind = syn::Index{index: *i as u32, span: var.span()};
+            //    new_vars_assignments.push(quote_spanned! {var.span()=> let #var = &__row.#i_ind;});
+            // }
+
+            let cloning_needed = true;
+
+            let matched_val_ident = Ident::new("__val", bclause.rel_args_span);
+            let new_vars_assignments = clause_var_assignments(
+               &bclause.rel, clause_vars.iter().filter(|(i, var)| !common_vars_no_indices.contains(var)).cloned(),
+               &matched_val_ident, &parse_quote!{_self.#bclause_rel_name}, cloning_needed, mir
+            );
+
+            let selected_args_cloned = selected_args.iter().map(exp_cloned).collect_vec();
+            let selected_args_tuple = tuple_spanned(&selected_args_cloned, bclause.args_span);
+            let rel_version_exp = expr_for_rel(&bclause.rel);
+            
+            let mut conds_then_next_loop = next_loop;
+            for cond in bclause.cond_clauses.iter().rev() {
+               conds_then_next_loop = compile_cond_clause(cond, conds_then_next_loop);
+            }
+
+            // we need to clone if the relation appears in the head of the rule and we are not the last clause.
+            // let cloning_needed = rule.body_items[(clause_ind + 1)..].iter().any(|bi| !matches!(bi, MirBodyItem::Cond(_))) &&
+            //                      rule.head_clause.iter().any(|hcl| &hcl.rel.name == bclause_rel_name);
+
+            fn maybe_clone(cloning_needed: bool, span: Span) -> proc_macro2::TokenStream {
+               if cloning_needed {quote_spanned! {span=> .clone()}} 
+               else {quote! { }}
+            }
+            let span = bclause.rel_args_span;
+            let row_maybe_clone = maybe_clone(cloning_needed, bclause.rel_args_span);
+            
+            // let matching_dot_iter = dot_iter_for_rel_index(&bclause.rel, quote_spanned!{bclause.rel_args_span=> __matching});
+            let matching_dot_iter = quote_spanned!{bclause.rel_args_span=> __matching};
+
+            let (index_get, iter_all) = if clause_ind < par_iter_to_ind {
+               (quote_spanned! {span=> c_index_get}, quote_spanned! {span=> c_iter_all})
+            } else {
+               (quote_spanned! {span=> index_get}, quote_spanned! {span=> iter_all})
+            };
+
+            // TODO cleanup
+            // The special case where the first clause has indices, but there are no expressions
+            // in the args of the first clause
+            if doing_simple_join {
+               let cl1 = rule.body_items[rule.simple_join_start_index.unwrap()].unwrap_clause();
+               let cl2 = bclause;
+               let cl1_var_name = expr_for_rel(&cl1.rel);
+               let cl2_var_name = expr_for_rel(&cl2.rel);
+               let cl1_vars = cl1.vars();
+
+               let cl1_rel_name = &cl1.rel.relation.name;
+               let cl2_rel_name = &cl2.rel.relation.name;
+
+               let mut cl1_join_vars_assignments = vec![];
+               for (tuple_ind, &i) in cl1.rel.indices.iter().enumerate() {
+                  let var = expr_to_ident(&cl1.args[i]).unwrap();
+                  let tuple_ind = syn::Index{index: tuple_ind as u32, span: var.span()};
+                  cl1_join_vars_assignments.push(quote_spanned! {var.span()=> let #var = &__cl1_joined_columns.#tuple_ind;});
+               }
+               let cl2_vars = cl2.args.iter().filter_map(expr_to_ident).collect_vec();
+
+               // let mut cl1_vars_assignments = vec![];
+               // for (i,var) in cl1_vars.iter(){
+               //    let i_ind = syn::Index{index: *i as u32, span: var.span()};
+               //    if cl1.rel.indices.contains(i) {continue;}
+               //    cl1_vars_assignments.push(quote_spanned! {var.span()=> let #var = &__row.#i_ind;});
+               // }
+               let cl1_matched_val_ident = syn::Ident::new("cl1_val", cl1.rel_args_span);
+               let cl1_vars_assignments = clause_var_assignments(
+                  &cl1.rel, cl1_vars.iter().filter(|(i, var)| !cl1.rel.indices.contains(i)).cloned(),
+                  &cl1_matched_val_ident, &parse_quote!{_self.#cl1_rel_name}, cloning_needed, mir
+               );
+               let cl1_vars_assignments = vec![cl1_vars_assignments];
+
+               let joined_args_for_cl2_cloned = cl2.selected_args().iter().map(exp_cloned).collect_vec();
+               let joined_args_tuple_for_cl2 = tuple_spanned(&joined_args_for_cl2_cloned, cl2.args_span);
+               
+               
+               let cl1_tuple_indices_iter = quote_spanned!(cl1.rel_args_span=> __cl1_tuple_indices);
+
+               let cl1_cloning_needed = true;
+               let cl1_row_maybe_clone = maybe_clone(cl1_cloning_needed, cl1.rel_args_span);
+
+               
+               let mut cl1_conds_then_rest = quote_spanned! {bclause.rel_args_span=>
+                  // for __val in #matching_dot_iter.clone() {
+                  #matching_dot_iter.clone().for_each(|__val|  {
+                     // TODO we may be doing excessive cloning
+                     #new_vars_assignments
+                     #conds_then_next_loop
+                  });
+               };
+               for cond in cl1.cond_clauses.iter().rev() {
+                  cl1_conds_then_rest = compile_cond_clause(cond, cl1_conds_then_rest);
+               }
+               quote_spanned! {cl1.rel_args_span=>
+                  #cl1_var_name.#iter_all().for_each(|(__cl1_joined_columns, __cl1_tuple_indices)| {
+                     #(#cl1_join_vars_assignments)*
+                     if let Some(__matching) = #cl2_var_name.#index_get(&#joined_args_tuple_for_cl2) {
+                        // for cl1_val in #cl1_tuple_indices_iter{
+                        #cl1_tuple_indices_iter.for_each(|cl1_val| {
+                           #(#cl1_vars_assignments)*
+                           #cl1_conds_then_rest
+                        });
+                     }
+                  });
+               }
+            } else {
+               quote_spanned! {bclause.rel_args_span=>
+                  if let Some(__matching) = #rel_version_exp.#index_get( &#selected_args_tuple) {
+                     // for __val in #matching_dot_iter {
+                     #matching_dot_iter.for_each(|__val|  {
+                        // TODO we may be doing excessive cloning
+                        #new_vars_assignments
+                        #conds_then_next_loop
+                     });
+                  }
+               }
+            }
+
+         },
+         MirBodyItem::Generator(gen) => {
+            let pat = &gen.pattern;
+            let expr = &gen.expr;
+            quote_spanned! {gen.for_keyword.span()=>
+               for #pat in #expr {
+                  #next_loop
+               }
+            }
+         }
+         MirBodyItem::Cond(cond) => compile_cond_clause(cond, next_loop),
+         MirBodyItem::Agg(agg) => {
+            
+            let pat = &agg.pat;
+            let rel_name = &agg.rel.relation.name;
+            let mir_relation = MirRelation::from(agg.rel.clone(), Total);
+            let rel_version_var_name = mir_relation.var_name();
+            let selected_args = mir_relation.indices.iter().map(|&i| &agg.rel_args[i]);
+            let selected_args_cloned = selected_args.map(exp_cloned).collect_vec();
+            let selected_args_tuple = tuple_spanned(&selected_args_cloned, agg.span);
+            let agg_args_tuple_indices = 
+               agg.bound_args.iter()
+               .map(|arg| (agg.rel_args.iter()
+                        .find_position(|rel_arg| expr_to_ident(rel_arg) == Some(arg.clone())).unwrap().0, arg.clone()));
+            // let agg_args_tuple = agg_args_tuple_indices.clone().map(|(ind, arg)| {
+            //    let tuple_ind = syn::Index::from(ind);
+            //    parse2(quote_spanned! {arg.span()=> &__row.#tuple_ind}).unwrap()
+            // }).collect_vec();
+            // let agg_args_tuple = tuple_spanned(&agg_args_tuple, agg.span);
+            let agg_args_tuple = tuple_spanned(&agg.bound_args.iter().map(|v| parse_quote!{#v}).collect_vec(), agg.span);
+
+            let vars_assignments = clause_var_assignments(
+               &MirRelation::from(agg.rel.clone(), MirRelationVersion::Total), agg_args_tuple_indices, 
+               &parse_quote_spanned!{agg.span=> __val}, &parse_quote_spanned!{agg.span=>__agregated_rel},
+               false, mir
+            );
+
+            let agg_func = &agg.aggregator;
+            let matching_iter = quote_spanned!{agg.span => __matching};
+            let to_iter_func = ind_val_option_to_iter_func_name_for_rel(&mir_relation);
+            let _self = quote!{ _self };
+            quote_spanned! {agg.span=>
+               let __matching = #rel_version_var_name.index_get( &#selected_args_tuple);
+               let __agregated_rel = &#_self.#rel_name;
+               let __agg_args = __matching.into_iter().flatten()
+                     .map(|__val| {
+                              // let __row = &__agregated_rel[__val];
+                              #vars_assignments
+                              #agg_args_tuple
+                     });
+               for #pat in #agg_func(__agg_args) {
+                  #next_loop
+               }
+               
+            }
+         }
+      }
+   } else {
+      quote! {
+         // let before_update = ::ascent::internal::Instant::now();
+         #head_update_code
+         // let update_took = before_update.elapsed();
+         // _self.update_time_nanos.fetch_add(update_took.as_nanos() as u64, std::sync::atomic::Ordering::Relaxed);
+      }
+   }
+}
+
+fn head_clauses_structs_and_update_code(rule: &MirRule, scc: &MirScc, mir: &AscentMir) -> (proc_macro2::TokenStream, proc_macro2::TokenStream) {
+   
+   // TODO remove if not used
+   // let mut struct_defs = vec![];
+   // let mut rel_data_vars = vec![];
+
+   // fn rel_name_to_struct_name(rel_name: &Ident) -> Ident {
+   //    Ident::new(&format!("__{}Data", rel_name), rel_name.span())
+   // };
+
+   // fn rel_name_to_data_var_name(rel_name: &Ident) -> Ident {
+   //    Ident::new(&format!("__{}_data", rel_name), rel_name.span())
+   // };
+
+   // for rel in rule.head_clause.iter().map(|hcl| &hcl.rel).collect::<HashSet<_>>() {
+   //    let mut fields = vec![];
+   //    let mut var_assignments = vec![];
+   //    for (i, rel_ind) in scc.dynamic_relations.get(rel).into_iter().flatten().enumerate() {
+   //       let var_name = ir_relation_version_var_name(&rel_ind.ir_name(), New);
+   //       // let ty = rel_index_type(rel_ind);
+   //       let ty = Ident::new(&format!("T{}", i), rel.name.span());
+
+   //       var_assignments.push(quote!{
+   //          #var_name: &mut #var_name,
+   //       });
+   //       fields.push(quote!{
+   //          #var_name: &'a mut #ty,
+   //       });
+   //    }
+
+   //    let mut update_indices = vec![];
+   //    for (i, rel_ind) in scc.dynamic_relations.get(rel).into_iter().flatten().enumerate(){
+   //       if rel_ind.is_full_index() {continue};
+   //       let var_name = ir_relation_version_var_name(&rel_ind.ir_name(), New);
+   //       let args_tuple : Vec<Expr> = rel_ind.indices.iter().map(|&i| {
+   //          let i_ind = syn::Index::from(i);
+   //          syn::parse2(quote_spanned!{rel.name.span()=> __new_row.#i_ind.clone()}).unwrap()
+   //       }).collect();
+   //       let args_tuple = tuple(&args_tuple);
+   //       let entry_val = index_get_entry_val_for_insert(
+   //          &rel_ind, &parse_quote_spanned!{rel.name.span()=> __new_row}, &parse_quote_spanned!{rel.name.span()=> __new_row_ind});
+   //       update_indices.push(quote! {
+   //          ::ascent::internal::RelIndexWrite::index_insert(&mut #var_name, #args_tuple, #entry_val);
+   //       });
+   //    }
+
+   //    let types = (0..fields.len()).map(|i| {
+   //       Ident::new(&format!("T{}", i), rel.name.span())
+   //    }).collect_vec();
+   //    let struct_name = rel_name_to_struct_name(&rel.name);
+   //    let rel_name = &rel.name;
+   //    struct_defs.push(quote! {
+   //       #[allow(non_camel_case_types)]
+   //       struct #struct_name<'a, TRel, #(#types),*> {
+   //          #rel_name : TRel,
+   //          #(#fields)*
+   //       }
+   //    });
+   //    let rel_data_var_name = rel_name_to_data_var_name(&rel.name);
+   //    let rel_data_var_instantiation_code = quote! {
+   //       #struct_name { #rel_name: &mut _self.#rel_name, #(#var_assignments)* }
+   //    };
+   //    if true || !mir.is_parallel {
+   //       rel_data_vars.push(quote! {
+   //          let mut #rel_data_var_name = #rel_data_var_instantiation_code;
+   //       });
+   //    } else {
+   //       rel_data_vars.push(quote! {
+   //          let #rel_data_var_name = std::sync::Mutex::new(#rel_data_var_instantiation_code);
+   //       });
+   //    }
+   // }
+
+   let mut add_rows = vec![];
+
+   let set_changed_true_code = if !mir.is_parallel {
+      quote! { __changed = true; }
+   } else {
+      quote! { __changed.store(true, std::sync::atomic::Ordering::Relaxed);}
+   };
+
+   for hcl in rule.head_clause.iter() {
+
+      let head_rel_name = Ident::new(&hcl.rel.name.to_string(), hcl.span);
+      // let rel_data_var_name = rel_name_to_data_var_name(&head_rel_name);
+      let hcl_args_converted = hcl.args.iter().cloned().map(convert_head_arg).collect_vec();
+      let new_row_tuple = tuple_spanned(&hcl_args_converted, hcl.args_span);
+      
+      let head_relation = &hcl.rel;
+      let row_type = tuple_type(&head_relation.field_types);
+
+      let mut update_indices = vec![];
+      let rel_indices = scc.dynamic_relations.get(head_relation);
+      let rel_index_write_trait = if !mir.is_parallel {
+         quote! { ::ascent::internal::RelIndexWrite }
+      } else {
+         quote! { ::ascent::internal::CRelIndexWrite }
+      }.with_span(hcl.span);
+      let new_ref = if !mir.is_parallel { quote!{&mut} } else { quote!{&} };
+      let mut used_fields = HashSet::new();
+      if let Some(rel_indices) = rel_indices {
+         for rel_ind in rel_indices.iter(){
+            if rel_ind.is_full_index() {continue};
+            let var_name = ir_relation_version_var_name(&rel_ind.ir_name(), New);
+            let args_tuple : Vec<Expr> = rel_ind.indices.iter().map(|&i| {
+               let i_ind = syn::Index::from(i);
+               syn::parse2(quote_spanned!{hcl.span=> __new_row.#i_ind.clone()}).unwrap()
+            }).collect();
+            used_fields.extend(rel_ind.indices.iter().cloned());
+            if let IndexValType::Direct(direct) = &rel_ind.val_type {
+               used_fields.extend(direct.iter().cloned());
+            }
+            let args_tuple = tuple(&args_tuple);
+            let entry_val = index_get_entry_val_for_insert(
+               &rel_ind, &parse_quote_spanned!{hcl.span=> __new_row}, &parse_quote_spanned!{hcl.span=> __new_row_ind});
+            update_indices.push(quote_spanned! {hcl.span=>
+               #rel_index_write_trait::index_insert(#new_ref #var_name, #args_tuple, #entry_val);
+            });
+         }
+      }
+
+      let head_rel_full_index = &mir.relations_full_indices[head_relation];
+      let head_rel_full_index_var_name_new = ir_relation_version_var_name(&head_rel_full_index.ir_name(), New);
+      let head_rel_full_index_var_name_delta = ir_relation_version_var_name(&head_rel_full_index.ir_name(), Delta);
+      let head_rel_full_index_var_name_total = ir_relation_version_var_name(&head_rel_full_index.ir_name(), Total);
+
+      let rel_full_index_write_trait = if !mir.is_parallel {
+         quote! { ::ascent::internal::RelFullIndexWrite }
+      } else {
+         quote! { ::ascent::internal::CRelFullIndexWrite }
+      }.with_span(hcl.span);
+
+      let new_row_to_be_pushed = (0..hcl.rel.field_types.len()).map(|i| {
+         let ind = syn::Index::from(i);
+         let clone = if used_fields.contains(&i) { quote!{.clone()} } else { quote!{} };
+         parse_quote_spanned!{hcl.span=> __new_row.#ind #clone }
+      }).collect_vec();
+      let new_row_to_be_pushed = tuple_spanned(&new_row_to_be_pushed, hcl.span);
+
+      let push_code = if !mir.is_parallel { quote! {
+         let __new_row_ind = _self.#head_rel_name.len();
+         _self.#head_rel_name.push(#new_row_to_be_pushed);
+      }} else { quote! {
+         let __new_row_ind = _self.#head_rel_name.push(#new_row_to_be_pushed);
+      }};
+
+      if !hcl.rel.is_lattice { 
+         let head_rel_name_string = head_rel_name.to_string();
+         let add_row = quote_spanned!{hcl.span=>
+            let __new_row: #row_type = #new_row_tuple;
+
+            if !::ascent::internal::RelFullIndexRead::contains_key(&#head_rel_full_index_var_name_total, &__new_row) &&
+               !::ascent::internal::RelFullIndexRead::contains_key(#head_rel_full_index_var_name_delta, &__new_row) {
+               if #rel_full_index_write_trait::insert_if_not_present(#new_ref #head_rel_full_index_var_name_new, 
+                  &__new_row, ())
+               {
+                  // let __new_row_ind = _self.#head_rel_name.len();
+                  // _self.#head_rel_name.push(__new_row);
+                  #push_code
+                  #(#update_indices)*
+                  #set_changed_true_code
+               }
+            }
+         };
+         add_rows.push(add_row);
+      } else {  // rel.is_lattice:
+         let lattice_insertion_mutex = lattice_insertion_mutex_var_name(head_relation);
+         let head_lat_full_index = &mir.lattices_full_indices[head_relation];
+         let head_lat_full_index_var_name_new = ir_relation_version_var_name(&head_lat_full_index.ir_name(), New);
+         let head_lat_full_index_var_name_delta = ir_relation_version_var_name(&head_lat_full_index.ir_name(), Delta);
+         let head_lat_full_index_var_name_full = ir_relation_version_var_name(&head_lat_full_index.ir_name(), Total);
+         let tuple_lat_index = syn::Index::from(hcl.rel.field_types.len() - 1);
+         let lattice_key_args : Vec<Expr> = (0..hcl.args.len() - 1).map(|i| {
+            let i_ind = syn::Index::from(i);
+            syn::parse2(quote_spanned!{hcl.span=> __new_row.#i_ind}).unwrap()
+         }).map(|e| exp_cloned(&e)).collect_vec();
+         let lattice_key_tuple = tuple(&lattice_key_args);
+
+         let _self = quote! { _self };
+         let add_row = if !mir.is_parallel { quote_spanned! {hcl.span=>
+            let __new_row: #row_type = #new_row_tuple;
+            let __lattice_key = #lattice_key_tuple;
+            if let Some(mut __existing_ind) = #head_lat_full_index_var_name_new.index_get(&__lattice_key)
+               .or_else(|| #head_lat_full_index_var_name_delta.index_get(&__lattice_key))
+               .or_else(|| #head_lat_full_index_var_name_full.index_get(&__lattice_key)) 
+            {
+               let __existing_ind = *__existing_ind.next().unwrap();
+               // TODO possible excessive cloning here?
+               let __lat_changed = ::ascent::Lattice::join_mut(&mut #_self.#head_rel_name[__existing_ind].#tuple_lat_index, __new_row.#tuple_lat_index.clone());
+               if __lat_changed {
+                  let __new_row_ind = __existing_ind;
+                  #(#update_indices)*
+                  #set_changed_true_code
+               }
+            } else {
+               let __new_row_ind = #_self.#head_rel_name.len();
+               #(#update_indices)*
+               #_self.#head_rel_name.push(#new_row_to_be_pushed);
+               #set_changed_true_code
+            }
+         }} else { quote_spanned! {hcl.span=> // mir.is_parallel:
+            let __new_row: #row_type = #new_row_tuple;
+            let __lattice_key = #lattice_key_tuple;
+            let __existing_ind_in_new = #head_lat_full_index_var_name_new.get_cloned(&__lattice_key);
+            let __new_has_ind = __existing_ind_in_new.is_some();
+            if let Some(__existing_ind) = __existing_ind_in_new
+               .or_else(|| #head_lat_full_index_var_name_delta.get_cloned(&__lattice_key))
+               .or_else(|| #head_lat_full_index_var_name_full.get_cloned(&__lattice_key)) 
+            {
+               let __lat_changed = ::ascent::Lattice::join_mut(&mut #_self.#head_rel_name[__existing_ind].write().unwrap().#tuple_lat_index, 
+                                                               __new_row.#tuple_lat_index.clone());
+               if __lat_changed && !__new_has_ind{
+                  let __new_row_ind = __existing_ind;
+                  #(#update_indices)*
+                  #set_changed_true_code
+               }
+            } else {
+               let __hash = #head_lat_full_index_var_name_new.hash_usize(&__lattice_key);
+               let __lock = #_self.#lattice_insertion_mutex.get(__hash % #_self.#lattice_insertion_mutex.len()).expect("lattice_insertion_mutex index out of bounds").lock().unwrap();
+               if let Some(__existing_ind) = #head_lat_full_index_var_name_new.get_cloned(&__lattice_key) {
+                  ::ascent::Lattice::join_mut(&mut #_self.#head_rel_name[__existing_ind].write().unwrap().#tuple_lat_index, 
+                                              __new_row.#tuple_lat_index.clone());
+               } else {
+                  let __new_row_ind = #_self.#head_rel_name.push(::std::sync::RwLock::new(#new_row_to_be_pushed));
+                  #(#update_indices)*
+                  #set_changed_true_code
+               }
+            }
+         }};
+         add_rows.push(add_row);
+      }
+   }
+   (
+      quote!{
+         // #(#struct_defs)*
+         // #(#rel_data_vars)*
+      }, 
+      quote!{#(#add_rows)*}
+   )
+}
+
+fn lattice_insertion_mutex_var_name(head_relation: &RelationIdentity) -> Ident {
+   Ident::new(&format!("__{}_mutex", head_relation.name), head_relation.name.span())
+}
+
+fn convert_head_arg(arg: Expr) -> Expr {
+   if let Some(var) = expr_to_ident(&arg){
+      parse2(quote_spanned!{arg.span()=> ascent::internal::Convert::convert(#var)}).unwrap()
+   } else {
+      arg
+   }
+}
+
+fn ind_val_option_to_iter_func_name_for_rel(rel: &MirRelation) -> proc_macro2::TokenStream {
+   if rel.is_full_index {
+      quote! {ascent::internal::rel_full_ind_val_option_to_iter}
+   } else if !rel.relation.is_lattice {
+      quote! {ascent::internal::rel_ind_val_option_to_iter}
+   } else {
+      quote! {ascent::internal::lat_ind_val_option_to_iter}
+   }
+}
+
+fn expr_for_rel(rel: &MirRelation) -> proc_macro2::TokenStream {
+   if rel.version == MirRelationVersion::TotalDelta {
+      let total_var_name = ir_relation_version_var_name(&rel.ir_name, MirRelationVersion::Total);
+      let delta_var_name = ir_relation_version_var_name(&rel.ir_name, MirRelationVersion::Delta);
+      quote! {
+         ascent::internal::RelIndexCombined::new(& #total_var_name, #delta_var_name)
+      }
+   } else {
+      let var = rel.var_name();
+      quote! {
+         #var
+      }
+   }
+}
+
+fn clause_var_assignments(
+   rel: &MirRelation, 
+   vars: impl Iterator<Item = (usize, Ident)>, 
+   val_ident: &Ident, 
+   relation_expr: &Expr, 
+   cloning_needed: bool,
+   mir: &AscentMir
+) -> proc_macro2::TokenStream {
+   let mut assignments = vec![];
+
+   let mut any_vars = false;
+   let mut vars_count = 0;
+   for (ind_in_tuple, var) in vars {
+      any_vars = true;
+      vars_count += 1;
+      match &rel.val_type {
+         IndexValType::Reference => {
+            let ind = syn::Index::from(ind_in_tuple);
+            assignments.push(quote! {
+               let #var = &__row.#ind;
+            })
+         },
+         IndexValType::Direct(inds) => {
+            let ind = inds.iter().enumerate().find(|(i, ind)| **ind == ind_in_tuple).unwrap().0;
+            let ind = syn::Index::from(ind);
+
+            assignments.push(quote! {
+               let #var = &#val_ident.#ind;
+            })
+         },
+      }  
+   }
+   
+   match &rel.val_type {
+      IndexValType::Reference if any_vars => {
+         let maybe_lock = if rel.relation.is_lattice && mir.is_parallel {
+            quote! {.read().unwrap()}
+         } else { quote! {} };
+         let maybe_clone = if cloning_needed {
+            quote! {.clone()}
+         } else { quote! {} };
+         assignments.insert(0, quote! {
+            let __row = &#relation_expr[*#val_ident]#maybe_lock #maybe_clone;
+         });
+      },
+      _ => ()
+   }
+
+   quote! {
+      #(#assignments)*
+   }
+}
+
+fn index_get_entry_val_for_insert(rel_ind: &IrRelation, tuple_expr: &Expr, ind_expr: &Expr) -> Expr {
+   match &rel_ind.val_type {
+      IndexValType::Reference => ind_expr.clone(),
+      IndexValType::Direct(inds) => {
+         let val = inds.iter().map(|&ind| {
+            let ind = syn::Index::from(ind);
+            parse_quote!{
+               #tuple_expr.#ind.clone()
+            }
+         }).collect_vec();
+         tuple(&val)
+      },
+   }
+}