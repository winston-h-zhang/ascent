--- conflicted
+++ resolved
@@ -1,19 +1,11 @@
 extern crate proc_macro;
 use ascent_base::util::update;
-<<<<<<< HEAD
 use proc_macro2::{Span, TokenStream, TokenTree, Delimiter};
+use syn::{ImplGenerics, TypeGenerics};
 use syn::{
    braced, parenthesized, parse2, punctuated::Punctuated, spanned::Spanned, Attribute, Error, Expr, ExprMacro,
    ExprPath, GenericParam, Generics, Ident, ItemMacro2, MacroDelimiter, Pat, Path, Result, Token, Type, Visibility,
    WhereClause,
-=======
-use proc_macro2::{Span, TokenStream};
-use syn::ImplGenerics;
-use syn::{
-   braced, parenthesized, parse2, punctuated::Punctuated, spanned::Spanned, Attribute, Error, Expr, ExprMacro,
-   ExprPath, GenericParam, Generics, Ident, ItemMacro2, MacroDelimiter, Pat, Result, Token, Type, Visibility,
-   WhereClause, TypeGenerics
->>>>>>> a022abb6
 };
 use syn::token::{Comma, Gt, Lt};
 use syn::parse::{Parse, ParseStream, ParseBuffer, Parser};
